--- conflicted
+++ resolved
@@ -296,24 +296,6 @@
 	}
 }
 
-<<<<<<< HEAD
-func (suite *GlideTestSuite) TestClientGetNameCluster() {
-	client := suite.defaultClusterClient()
-	t := suite.T()
-
-	// ClientId with option or with multiple options without route
-	opts := options.RouteOption{Route: nil}
-	response, err := client.ClientGetNameWithOptions(opts)
-	assert.NoError(t, err)
-	assert.True(t, response.IsSingleValue())
-
-	// same sections with random route
-	route := config.Route(config.RandomRoute)
-	opts = options.RouteOption{Route: route}
-	response, err = client.ClientGetNameWithOptions(opts)
-	assert.NoError(t, err)
-	assert.True(t, response.IsSingleValue())
-=======
 func (suite *GlideTestSuite) TestBasicClusterScan() {
 	client := suite.defaultClusterClient()
 	t := suite.T()
@@ -746,5 +728,22 @@
 	for _, elem := range streamKeys {
 		assert.NotContains(t, allKeys, elem)
 	}
->>>>>>> e84f3934
+}
+
+func (suite *GlideTestSuite) TestClientGetNameCluster() {
+	client := suite.defaultClusterClient()
+	t := suite.T()
+
+	// ClientId with option or with multiple options without route
+	opts := options.RouteOption{Route: nil}
+	response, err := client.ClientGetNameWithOptions(opts)
+	assert.NoError(t, err)
+	assert.True(t, response.IsSingleValue())
+
+	// same sections with random route
+	route := config.Route(config.RandomRoute)
+	opts = options.RouteOption{Route: route}
+	response, err = client.ClientGetNameWithOptions(opts)
+	assert.NoError(t, err)
+	assert.True(t, response.IsSingleValue())
 }