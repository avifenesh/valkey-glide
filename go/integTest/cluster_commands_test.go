--- conflicted
+++ resolved
@@ -731,23 +731,6 @@
 	}
 }
 
-<<<<<<< HEAD
-func (suite *GlideTestSuite) TestLastSaveCluster() {
-	client := suite.defaultClusterClient()
-	t := suite.T()
-	response, err := client.LastSave()
-	assert.NoError(t, err)
-	assert.True(t, response.IsSingleValue())
-}
-
-func (suite *GlideTestSuite) TestLastSaveWithOptionCluster() {
-	client := suite.defaultClusterClient()
-	t := suite.T()
-	opts := options.RouteOption{Route: nil}
-	response, err := client.LastSaveWithOptions(opts)
-	assert.NoError(t, err)
-	assert.True(t, response.IsSingleValue())
-=======
 func (suite *GlideTestSuite) TestFlushDB_Success() {
 	client := suite.defaultClusterClient()
 
@@ -987,5 +970,21 @@
 	val, err := client.Get(key)
 	assert.NoError(suite.T(), err)
 	assert.Empty(suite.T(), val.Value())
->>>>>>> f8da0c93
+}
+
+func (suite *GlideTestSuite) TestLastSaveCluster() {
+	client := suite.defaultClusterClient()
+	t := suite.T()
+	response, err := client.LastSave()
+	assert.NoError(t, err)
+	assert.True(t, response.IsSingleValue())
+}
+
+func (suite *GlideTestSuite) TestLastSaveWithOptionCluster() {
+	client := suite.defaultClusterClient()
+	t := suite.T()
+	opts := options.RouteOption{Route: nil}
+	response, err := client.LastSaveWithOptions(opts)
+	assert.NoError(t, err)
+	assert.True(t, response.IsSingleValue())
 }