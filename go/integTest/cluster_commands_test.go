// Copyright Valkey GLIDE Project Contributors - SPDX Identifier: Apache-2.0

package integTest

import (
	"math/rand"
	"strings"

	"github.com/google/uuid"
	"github.com/stretchr/testify/assert"
	"github.com/valkey-io/valkey-glide/go/api/config"
	"github.com/valkey-io/valkey-glide/go/api/errors"
	"github.com/valkey-io/valkey-glide/go/api/options"
)

func (suite *GlideTestSuite) TestClusterCustomCommandInfo() {
	client := suite.defaultClusterClient()
	result, err := client.CustomCommand([]string{"INFO"})

	assert.Nil(suite.T(), err)
	// INFO is routed to all primary nodes by default
	for _, value := range result.MultiValue() {
		assert.True(suite.T(), strings.Contains(value.(string), "# Stats"))
	}
}

func (suite *GlideTestSuite) TestClusterCustomCommandEcho() {
	client := suite.defaultClusterClient()
	result, err := client.CustomCommand([]string{"ECHO", "GO GLIDE GO"})

	assert.Nil(suite.T(), err)
	// ECHO is routed to a single random node
	assert.Equal(suite.T(), "GO GLIDE GO", result.SingleValue().(string))
}

func (suite *GlideTestSuite) TestInfoCluster() {
	DEFAULT_INFO_SECTIONS := []string{
		"Server",
		"Clients",
		"Memory",
		"Persistence",
		"Stats",
		"Replication",
		"CPU",
		"Modules",
		"Errorstats",
		"Cluster",
		"Keyspace",
	}

	client := suite.defaultClusterClient()
	t := suite.T()

	// info without options
	data, err := client.Info()
	assert.NoError(t, err)
	for _, info := range data {
		for _, section := range DEFAULT_INFO_SECTIONS {
			assert.Contains(t, info, "# "+section, "Section "+section+" is missing")
		}
	}

	// info with option or with multiple options without route
	sections := []options.Section{options.Cpu}
	if suite.serverVersion >= "7.0.0" {
		sections = append(sections, options.Memory)
	}
	opts := options.ClusterInfoOptions{
		InfoOptions: &options.InfoOptions{Sections: sections},
		RouteOption: nil,
	}
	response, err := client.InfoWithOptions(opts)
	assert.NoError(t, err)
	assert.True(t, response.IsMultiValue())
	for _, info := range response.MultiValue() {
		for _, section := range sections {
			assert.Contains(t, strings.ToLower(info), strings.ToLower("# "+string(section)), "Section "+section+" is missing")
		}
	}

	// same sections with random route
	opts = options.ClusterInfoOptions{
		InfoOptions: &options.InfoOptions{Sections: sections},
		RouteOption: &options.RouteOption{Route: config.RandomRoute},
	}
	response, err = client.InfoWithOptions(opts)
	assert.NoError(t, err)
	assert.True(t, response.IsSingleValue())
	for _, section := range sections {
		assert.Contains(
			t,
			strings.ToLower(response.SingleValue()),
			strings.ToLower("# "+string(section)),
			"Section "+section+" is missing",
		)
	}

	// default sections, multi node route
	opts = options.ClusterInfoOptions{
		InfoOptions: nil,
		RouteOption: &options.RouteOption{Route: config.AllPrimaries},
	}
	response, err = client.InfoWithOptions(opts)
	assert.NoError(t, err)
	assert.True(t, response.IsMultiValue())
	for _, info := range response.MultiValue() {
		for _, section := range DEFAULT_INFO_SECTIONS {
			assert.Contains(t, info, "# "+section, "Section "+section+" is missing")
		}
	}
}

func (suite *GlideTestSuite) TestClusterCustomCommandWithRoute_Info() {
	client := suite.defaultClusterClient()
	route := config.SimpleNodeRoute(config.AllPrimaries)
	result, err := client.CustomCommandWithRoute([]string{"INFO"}, route)
	assert.Nil(suite.T(), err)
	assert.True(suite.T(), result.IsMultiValue())
	multiValue := result.MultiValue()
	for _, value := range multiValue {
		assert.True(suite.T(), strings.Contains(value.(string), "# Stats"))
	}
}

func (suite *GlideTestSuite) TestClusterCustomCommandWithRoute_Echo() {
	client := suite.defaultClusterClient()
	route := config.SimpleNodeRoute(config.RandomRoute)
	result, err := client.CustomCommandWithRoute([]string{"ECHO", "GO GLIDE GO"}, route)
	assert.Nil(suite.T(), err)
	assert.True(suite.T(), result.IsSingleValue())
	assert.Equal(suite.T(), "GO GLIDE GO", result.SingleValue().(string))
}

func (suite *GlideTestSuite) TestClusterCustomCommandWithRoute_InvalidRoute() {
	client := suite.defaultClusterClient()
	invalidRoute := config.NewByAddressRoute("invalidHost", 9999)
	result, err := client.CustomCommandWithRoute([]string{"PING"}, invalidRoute)
	assert.NotNil(suite.T(), err)
	assert.True(suite.T(), result.IsEmpty())
}

func (suite *GlideTestSuite) TestClusterCustomCommandWithRoute_AllNodes() {
	client := suite.defaultClusterClient()
	route := config.SimpleNodeRoute(config.AllNodes)
	result, err := client.CustomCommandWithRoute([]string{"PING"}, route)
	assert.Nil(suite.T(), err)
	assert.True(suite.T(), result.IsSingleValue())
	assert.Equal(suite.T(), "PONG", result.SingleValue())
}

func (suite *GlideTestSuite) TestPingWithOptions_NoRoute() {
	client := suite.defaultClusterClient()
	options := options.ClusterPingOptions{
		PingOptions: &options.PingOptions{
			Message: "hello",
		},
		RouteOption: nil,
	}
	result, err := client.PingWithOptions(options)
	assert.Nil(suite.T(), err)
	assert.Equal(suite.T(), "hello", result)
}

func (suite *GlideTestSuite) TestPingWithOptions_WithRoute() {
	client := suite.defaultClusterClient()
	options := options.ClusterPingOptions{
		PingOptions: &options.PingOptions{
			Message: "hello",
		},
		RouteOption: &options.RouteOption{Route: config.AllNodes},
	}
	result, err := client.PingWithOptions(options)
	assert.Nil(suite.T(), err)
	assert.Equal(suite.T(), "hello", result)
}

func (suite *GlideTestSuite) TestPingWithOptions_InvalidRoute() {
	client := suite.defaultClusterClient()
	invalidRoute := config.Route(config.NewByAddressRoute("invalidHost", 9999))
	options := options.ClusterPingOptions{
		PingOptions: &options.PingOptions{
			Message: "hello",
		},
		RouteOption: &options.RouteOption{Route: invalidRoute},
	}
	result, err := client.PingWithOptions(options)
	assert.NotNil(suite.T(), err)
	assert.Empty(suite.T(), result)
}

func (suite *GlideTestSuite) TestTimeWithoutRoute() {
	client := suite.defaultClusterClient()
	options := options.RouteOption{Route: nil}
	result, err := client.TimeWithOptions(options)
	assert.NoError(suite.T(), err)
	assert.NotNil(suite.T(), result)
	assert.False(suite.T(), result.IsEmpty())
	assert.True(suite.T(), result.IsSingleValue())
	assert.NotEmpty(suite.T(), result.SingleValue())
	assert.IsType(suite.T(), "", result.SingleValue()[0])
	assert.Equal(suite.T(), 2, len(result.SingleValue()))
}

func (suite *GlideTestSuite) TestTimeWithAllNodesRoute() {
	client := suite.defaultClusterClient()
	options := options.RouteOption{Route: config.AllNodes}
	result, err := client.TimeWithOptions(options)
	assert.NoError(suite.T(), err)
	assert.NotNil(suite.T(), result)
	assert.False(suite.T(), result.IsEmpty())
	assert.True(suite.T(), result.IsMultiValue())

	multiValue := result.MultiValue()
	assert.Greater(suite.T(), len(multiValue), 1)

	for nodeName, timeStrings := range multiValue {
		assert.NotEmpty(suite.T(), timeStrings, "Node %s should have time values", nodeName)
		for _, timeStr := range timeStrings {
			assert.IsType(suite.T(), "", timeStr)
		}
	}
}

func (suite *GlideTestSuite) TestTimeWithRandomRoute() {
	client := suite.defaultClusterClient()
	route := config.Route(config.RandomRoute)
	options := options.RouteOption{Route: route}
	result, err := client.TimeWithOptions(options)
	assert.NoError(suite.T(), err)
	assert.NotNil(suite.T(), result)
	assert.False(suite.T(), result.IsEmpty())
	assert.True(suite.T(), result.IsSingleValue())
	assert.NotEmpty(suite.T(), result.SingleValue())
	assert.IsType(suite.T(), "", result.SingleValue()[0])
	assert.Equal(suite.T(), 2, len(result.SingleValue()))
}

func (suite *GlideTestSuite) TestTimeWithInvalidRoute() {
	client := suite.defaultClusterClient()
	invalidRoute := config.Route(config.NewByAddressRoute("invalidHost", 9999))
	options := options.RouteOption{Route: invalidRoute}
	result, err := client.TimeWithOptions(options)
	assert.NotNil(suite.T(), err)
	assert.True(suite.T(), result.IsEmpty())
	assert.Empty(suite.T(), result.SingleValue())
}

func (suite *GlideTestSuite) TestDBSizeRandomRoute() {
	client := suite.defaultClusterClient()
	route := config.Route(config.RandomRoute)
	options := options.RouteOption{Route: route}
	result, err := client.DBSizeWithOptions(options)
	assert.NoError(suite.T(), err)
	assert.NotNil(suite.T(), result)
	assert.GreaterOrEqual(suite.T(), result, int64(0))
}

func (suite *GlideTestSuite) TestEchoCluster() {
	client := suite.defaultClusterClient()
	t := suite.T()

	// echo with option or with multiple options without route
	opts := options.ClusterEchoOptions{
		EchoOptions: &options.EchoOptions{
			Message: "hello",
		},
		RouteOption: &options.RouteOption{Route: nil},
	}
	response, err := client.EchoWithOptions(opts)
	assert.NoError(t, err)
	assert.True(t, response.IsSingleValue())

	// same sections with random route
	route := options.RouteOption{Route: *config.RandomRoute.ToPtr()}
	opts = options.ClusterEchoOptions{
		EchoOptions: &options.EchoOptions{
			Message: "hello",
		},
		RouteOption: &route,
	}
	response, err = client.EchoWithOptions(opts)
	assert.NoError(t, err)
	assert.True(t, response.IsSingleValue())

	// default sections, multi node route
	route = options.RouteOption{Route: *config.AllPrimaries.ToPtr()}
	opts = options.ClusterEchoOptions{
		EchoOptions: &options.EchoOptions{
			Message: "hello",
		},
		RouteOption: &route,
	}
	response, err = client.EchoWithOptions(opts)
	assert.NoError(t, err)
	assert.True(t, response.IsMultiValue())
	for _, messages := range response.MultiValue() {
		assert.Contains(t, strings.ToLower(messages), strings.ToLower("hello"))
	}
}

func (suite *GlideTestSuite) TestBasicClusterScan() {
	client := suite.defaultClusterClient()
	t := suite.T()

	// Ensure clean start
	_, err := client.CustomCommand([]string{"FLUSHALL"})
	assert.NoError(t, err)

	// Iterate over all keys in the cluster
	keysToSet := map[string]string{
		"key1": "value1",
		"key2": "value2",
		"key3": "value3",
	}

	_, err = client.MSet(keysToSet)
	assert.NoError(t, err)

	cursor := *options.NewClusterScanCursor()
	allKeys := make([]string, 0, len(keysToSet))
	var keys []string

	for !cursor.HasFinished() {
		cursor, keys, err = client.Scan(cursor)
		if err != nil {
			assert.NoError(t, err) // Use this to print error statement
			break                  // prevent infinite loop
		}
		allKeys = append(allKeys, keys...)
	}

	assert.ElementsMatch(t, allKeys, []string{"key1", "key2", "key3"})

	// Ensure clean start
	_, err = client.CustomCommand([]string{"FLUSHALL"})
	assert.NoError(t, err)

	expectedKeys := make([]string, 0, 100)
	// Test bigger example
	for i := 0; i < 100; i++ {
		key := uuid.NewString()

		expectedKeys = append(expectedKeys, key)

		_, err := client.Set(key, "value")
		assert.NoError(t, err)
	}

	cursor = *options.NewClusterScanCursor()
	allKeys = make([]string, 0, 100)

	for !cursor.HasFinished() {
		cursor, keys, err = client.Scan(cursor)
		if err != nil {
			assert.NoError(t, err) // Use this to print error statement
			break                  // prevent infinite loop
		}
		allKeys = append(allKeys, keys...)
	}

	assert.ElementsMatch(t, allKeys, expectedKeys)
}

func (suite *GlideTestSuite) TestBasicClusterScanWithOptions() {
	client := suite.defaultClusterClient()
	t := suite.T()

	// Ensure clean start
	_, err := client.CustomCommand([]string{"FLUSHALL"})
	assert.NoError(t, err)

	// Iterate over all keys in the cluster
	keysToSet := map[string]string{
		"key1": "value1",
		"key2": "value2",
		"key3": "value3",
	}

	_, err = client.MSet(keysToSet)
	assert.NoError(t, err)

	cursor := *options.NewClusterScanCursor()
	opts := options.NewClusterScanOptions().SetCount(10)
	allKeys := []string{}
	var keys []string

	for !cursor.HasFinished() {
		cursor, keys, err = client.ScanWithOptions(cursor, *opts)
		if err != nil {
			assert.NoError(t, err) // Use this to print error statement
			break                  // prevent infinite loop
		}
		allKeys = append(allKeys, keys...)
	}

	assert.ElementsMatch(t, allKeys, []string{"key1", "key2", "key3"})

	// Iterate over keys matching a pattern
	keysToSet = map[string]string{
		"key1":          "value1",
		"key2":          "value2",
		"notMykey":      "value3",
		"somethingElse": "value4",
	}

	_, err = client.MSet(keysToSet)
	assert.NoError(t, err)

	cursor = *options.NewClusterScanCursor()
	opts = options.NewClusterScanOptions().SetCount(10).SetMatch("*key*")
	matchedKeys := []string{}

	for !cursor.HasFinished() {
		cursor, keys, err = client.ScanWithOptions(cursor, *opts)
		if err != nil {
			assert.NoError(t, err) // Use this to print error statement
			break                  // prevent infinite loop
		}
		matchedKeys = append(matchedKeys, keys...)
	}

	assert.ElementsMatch(t, matchedKeys, []string{"key1", "key2", "key3", "notMykey"})
	assert.NotContains(t, matchedKeys, "somethingElse")

	// Iterate over keys of a specific type
	keysToSet = map[string]string{
		"key1": "value1",
		"key2": "value2",
		"key3": "value3",
	}
	_, err = client.MSet(keysToSet)
	assert.NoError(t, err)

	_, err = client.SAdd("thisIsASet", []string{"someValue"})
	assert.NoError(t, err)

	cursor = *options.NewClusterScanCursor()
	opts = options.NewClusterScanOptions().SetType(options.ObjectTypeSet)
	matchedTypeKeys := []string{}

	for !cursor.HasFinished() {
		cursor, keys, err = client.ScanWithOptions(cursor, *opts)
		if err != nil {
			assert.NoError(t, err) // Use this to print error statement
			break                  // prevent infinite loop
		}
		matchedTypeKeys = append(matchedTypeKeys, keys...)
	}

	assert.ElementsMatch(t, matchedTypeKeys, []string{"thisIsASet"})
	assert.NotContains(t, matchedTypeKeys, "key1")
	assert.NotContains(t, matchedTypeKeys, "key2")
	assert.NotContains(t, matchedTypeKeys, "key3")
}

func (suite *GlideTestSuite) TestBasicClusterScanWithNonUTF8Pattern() {
	client := suite.defaultClusterClient()
	t := suite.T()

	// Ensure clean start
	_, err := client.CustomCommand([]string{"FLUSHALL"})
	assert.NoError(t, err)

	// Iterate over all keys in the cluster
	keysToSet := map[string]string{
		"key\xc0\xc1-1": "value1",
		"key-2":         "value2",
		"key\xf9\xc1-3": "value3",
		"someKey":       "value4",
		"\xc0\xc1key-5": "value5",
	}

	_, err = client.MSet(keysToSet)
	assert.NoError(t, err)

	cursor := *options.NewClusterScanCursor()
	opts := options.NewClusterScanOptions().SetMatch("key\xc0\xc1-*")
	allKeys := []string{}

	for !cursor.HasFinished() {
		var keys []string
		cursor, keys, err = client.ScanWithOptions(cursor, *opts)
		if err != nil {
			assert.NoError(t, err) // Use this to print error statement
			break                  // prevent infinite loop
		}
		allKeys = append(allKeys, keys...)
	}

	assert.ElementsMatch(t, allKeys, []string{"key\xc0\xc1-1"})
}

func (suite *GlideTestSuite) TestClusterScanWithObjectTypeAndPattern() {
	client := suite.defaultClusterClient()
	t := suite.T()

	// Ensure clean start
	_, err := client.CustomCommand([]string{"FLUSHALL"})
	assert.NoError(t, err)

	expectedKeys := make([]string, 0, 100)
	unexpectedTypeKeys := make([]string, 0, 100)
	unexpectedPatternKeys := make([]string, 0, 100)

	for i := 0; i < 100; i++ {
		key := "key-" + uuid.NewString()
		unexpectedTypeKey := "key-" + uuid.NewString()
		unexpectedPatternKey := uuid.NewString()

		expectedKeys = append(expectedKeys, key)
		unexpectedTypeKeys = append(unexpectedTypeKeys, unexpectedTypeKey)
		unexpectedPatternKeys = append(unexpectedPatternKeys, unexpectedPatternKey)

		_, err := client.Set(key, "value")
		assert.NoError(t, err)

		_, err = client.SAdd(unexpectedTypeKey, []string{"value"})
		assert.NoError(t, err)

		_, err = client.Set(unexpectedPatternKey, "value")
		assert.NoError(t, err)
	}

	cursor := *options.NewClusterScanCursor()
	opts := options.NewClusterScanOptions().SetMatch("key-*").SetType(options.ObjectTypeString)
	allKeys := make([]string, 0, 100)

	for !cursor.HasFinished() {
		var keys []string
		cursor, keys, err = client.ScanWithOptions(cursor, *opts)
		if err != nil {
			assert.NoError(t, err) // Use this to print error statement
			break                  // prevent infinite loop
		}
		allKeys = append(allKeys, keys...)
	}

	assert.ElementsMatch(t, allKeys, expectedKeys)
	for _, elem := range unexpectedTypeKeys {
		assert.NotContains(t, allKeys, elem)
	}
	for _, elem := range unexpectedPatternKeys {
		assert.NotContains(t, allKeys, elem)
	}
}

func (suite *GlideTestSuite) TestClusterScanWithCount() {
	client := suite.defaultClusterClient()
	t := suite.T()

	// Ensure clean start
	_, err := client.CustomCommand([]string{"FLUSHALL"})
	assert.NoError(t, err)

	expectedKeys := make([]string, 0, 100)

	for i := 0; i < 100; i++ {
		key := "key-" + uuid.NewString()
		expectedKeys = append(expectedKeys, key)
		_, err := client.Set(key, "value")
		assert.NoError(t, err)
	}

	cursor := *options.NewClusterScanCursor()
	allKeys := make([]string, 0, 100)
	successfulScans := 0

	for !cursor.HasFinished() {
		keysOf1 := []string{}
		keysOf100 := []string{}

		var keys []string
		cursor, keys, err = client.ScanWithOptions(cursor, *options.NewClusterScanOptions().SetCount(1))
		if err != nil {
			assert.NoError(t, err) // Use this to print error statement
			break                  // prevent infinite loop
		}
		keysOf1 = append(keysOf1, keys...)
		allKeys = append(allKeys, keysOf1...)

		if cursor.HasFinished() {
			break
		}

		cursor, keys, err = client.ScanWithOptions(cursor, *options.NewClusterScanOptions().SetCount(100))
		if err != nil {
			assert.NoError(t, err) // Use this to print error statement
			break                  // prevent infinite loop
		}
		keysOf100 = append(keysOf100, keys...)
		allKeys = append(allKeys, keysOf100...)

		if len(keysOf1) < len(keysOf100) {
			successfulScans += 1
		}
	}

	assert.ElementsMatch(t, allKeys, expectedKeys)
	assert.Greater(t, successfulScans, 0)
}

func (suite *GlideTestSuite) TestClusterScanWithMatch() {
	client := suite.defaultClusterClient()
	t := suite.T()

	// Ensure clean start
	_, err := client.CustomCommand([]string{"FLUSHALL"})
	assert.NoError(t, err)

	expectedKeys := []string{}
	unexpectedKeys := []string{}

	for i := 0; i < 10; i++ {
		key := "key-" + uuid.NewString()
		unexpectedKey := uuid.NewString()

		expectedKeys = append(expectedKeys, key)
		unexpectedKeys = append(unexpectedKeys, unexpectedKey)

		_, err := client.Set(key, "value")
		assert.NoError(t, err)

		_, err = client.Set(unexpectedKey, "value")
		assert.NoError(t, err)
	}

	cursor := *options.NewClusterScanCursor()
	allKeys := []string{}

	for !cursor.HasFinished() {
		var keys []string
		cursor, keys, err = client.ScanWithOptions(cursor, *options.NewClusterScanOptions().SetMatch("key-*"))
		if err != nil {
			assert.NoError(t, err) // Use this to print error statement
			break                  // prevent infinite loop
		}

		allKeys = append(allKeys, keys...)
	}

	assert.ElementsMatch(t, allKeys, expectedKeys)
	for _, elem := range unexpectedKeys {
		assert.NotContains(t, allKeys, elem)
	}
}

func (suite *GlideTestSuite) TestClusterScanWithDifferentTypes() {
	client := suite.defaultClusterClient()
	t := suite.T()

	// Ensure clean start
	_, err := client.CustomCommand([]string{"FLUSHALL"})
	assert.NoError(t, err)

	stringKeys := []string{}
	setKeys := []string{}
	hashKeys := []string{}
	listKeys := []string{}
	zsetKeys := []string{}
	streamKeys := []string{}

	for i := 0; i < 10; i++ {
		key := "key-" + uuid.NewString()
		stringKeys = append(stringKeys, key)

		setKey := "{setKey}-" + uuid.NewString()
		setKeys = append(setKeys, setKey)

		hashKey := "{hashKey}-" + uuid.NewString()
		hashKeys = append(hashKeys, hashKey)

		listKey := "{listKey}-" + uuid.NewString()
		listKeys = append(listKeys, listKey)

		zsetKey := "{zsetKey}-" + uuid.NewString()
		zsetKeys = append(zsetKeys, zsetKey)

		streamKey := "{streamKey}-" + uuid.NewString()
		streamKeys = append(streamKeys, streamKey)

		_, err := client.Set(key, "value")
		assert.NoError(t, err)

		_, err = client.SAdd(setKey, []string{"value"})
		assert.NoError(t, err)

		_, err = client.HSet(hashKey, map[string]string{"field": "value"})
		assert.NoError(t, err)

		_, err = client.LPush(listKey, []string{"value"})
		assert.NoError(t, err)

		_, err = client.ZAdd(zsetKey, map[string]float64{"value": 1})
		assert.NoError(t, err)

		_, err = client.XAdd(streamKey, [][]string{{"field", "value"}})
		assert.NoError(t, err)
	}

	cursor := *options.NewClusterScanCursor()
	allKeys := []string{}

	for !cursor.HasFinished() {
		var keys []string
		cursor, keys, err = client.ScanWithOptions(
			cursor,
			*options.NewClusterScanOptions().SetType(options.ObjectTypeList),
		)
		if err != nil {
			assert.NoError(t, err) // Use this to print error statement
			break                  // prevent infinite loop
		}

		allKeys = append(allKeys, keys...)
	}

	assert.ElementsMatch(t, allKeys, listKeys)
	for _, elem := range stringKeys {
		assert.NotContains(t, allKeys, elem)
	}
	for _, elem := range setKeys {
		assert.NotContains(t, allKeys, elem)
	}
	for _, elem := range hashKeys {
		assert.NotContains(t, allKeys, elem)
	}
	for _, elem := range zsetKeys {
		assert.NotContains(t, allKeys, elem)
	}
	for _, elem := range streamKeys {
		assert.NotContains(t, allKeys, elem)
	}
}

func (suite *GlideTestSuite) TestFlushDB_Success() {
	client := suite.defaultClusterClient()

	key := uuid.New().String()
	_, err := client.Set(key, "test-value")
	assert.NoError(suite.T(), err)

	result, err := client.FlushDB()
	assert.NoError(suite.T(), err)
	assert.NotEmpty(suite.T(), result)

	val, err := client.Get(key)
	assert.NoError(suite.T(), err)
	assert.Empty(suite.T(), val.Value())
}

func (suite *GlideTestSuite) TestFlushDB_Failure() {
	client := suite.defaultClusterClient()
	client.Close()

	result, err := client.FlushDB()
	assert.NotNil(suite.T(), err)
	assert.Equal(suite.T(), "", result)
	assert.IsType(suite.T(), &errors.ClosingError{}, err)
}

func (suite *GlideTestSuite) TestFlushAll_Success() {
	client := suite.defaultClusterClient()

	key := uuid.New().String()
	_, err := client.Set(key, "test-value")
	assert.NoError(suite.T(), err)

	result, err := client.FlushAll()
	assert.NoError(suite.T(), err)
	assert.NotEmpty(suite.T(), result)

	val, err := client.Get(key)
	assert.NoError(suite.T(), err)
	assert.Empty(suite.T(), val.Value())
}

func (suite *GlideTestSuite) TestFlushAll_Failure() {
	client := suite.defaultClusterClient()
	client.Close()

	result, err := client.FlushAll()
	assert.NotNil(suite.T(), err)
	assert.Equal(suite.T(), "", result)
	assert.IsType(suite.T(), &errors.ClosingError{}, err)
}

func (suite *GlideTestSuite) TestFlushAllWithOptions_AllNodes() {
	client := suite.defaultClusterClient()

	key1 := uuid.New().String()
	key2 := uuid.New().String()
	_, err := client.Set(key1, "value3")
	assert.NoError(suite.T(), err)
	_, err = client.Set(key2, "value4")
	assert.NoError(suite.T(), err)

	routeOption := &options.RouteOption{
		Route: config.AllNodes,
	}
	asyncMode := options.FlushMode(options.ASYNC)
	result, err := client.FlushAllWithOptions(options.FlushClusterOptions{
		FlushMode:   &asyncMode,
		RouteOption: routeOption,
	})

	assert.Error(suite.T(), err)
	assert.Contains(suite.T(), err.Error(), "ReadOnly: You can't write against a read only replica")
	assert.Empty(suite.T(), result)
}

func (suite *GlideTestSuite) TestFlushAllWithOptions_AllPrimaries() {
	client := suite.defaultClusterClient()

	key1 := uuid.New().String()
	key2 := uuid.New().String()
	_, err := client.Set(key1, "value3")
	assert.NoError(suite.T(), err)
	_, err = client.Set(key2, "value4")
	assert.NoError(suite.T(), err)

	routeOption := &options.RouteOption{
		Route: config.AllPrimaries,
	}
	asyncMode := options.FlushMode(options.ASYNC)
	result, err := client.FlushAllWithOptions(options.FlushClusterOptions{
		FlushMode:   &asyncMode,
		RouteOption: routeOption,
	})

	assert.NoError(suite.T(), err)
	assert.NotEmpty(suite.T(), result)

	val1, err := client.Get(key1)
	assert.NoError(suite.T(), err)
	assert.Empty(suite.T(), val1.Value())

	val2, err := client.Get(key2)
	assert.NoError(suite.T(), err)
	assert.Empty(suite.T(), val2.Value())
}

func (suite *GlideTestSuite) TestFlushAllWithOptions_InvalidRoute() {
	client := suite.defaultClusterClient()

	invalidRoute := config.NewByAddressRoute("invalidHost", 9999)
	routeOption := &options.RouteOption{
		Route: invalidRoute,
	}
	syncMode := options.SYNC
	result, err := client.FlushAllWithOptions(options.FlushClusterOptions{
		FlushMode:   &syncMode,
		RouteOption: routeOption,
	})

	assert.Error(suite.T(), err)
	assert.Empty(suite.T(), result)
}

func (suite *GlideTestSuite) TestFlushAllWithOptions_AsyncMode() {
	client := suite.defaultClusterClient()

	key := uuid.New().String()
	_, err := client.Set(key, "value5")
	assert.NoError(suite.T(), err)

	routeOption := &options.RouteOption{
		Route: config.AllPrimaries,
	}

	asyncMode := options.FlushMode(options.ASYNC)
	result, err := client.FlushAllWithOptions(options.FlushClusterOptions{
		FlushMode:   &asyncMode,
		RouteOption: routeOption,
	})

	assert.NoError(suite.T(), err)
	assert.NotEmpty(suite.T(), result)

	val, err := client.Get(key)
	assert.NoError(suite.T(), err)
	assert.Empty(suite.T(), val.Value())
}

func (suite *GlideTestSuite) TestFlushDBWithOptions_AllNodes() {
	client := suite.defaultClusterClient()

	key1 := uuid.New().String()
	key2 := uuid.New().String()
	_, err := client.Set(key1, "value3")
	assert.NoError(suite.T(), err)
	_, err = client.Set(key2, "value4")
	assert.NoError(suite.T(), err)

	routeOption := &options.RouteOption{
		Route: config.AllNodes,
	}
	asyncMode := options.ASYNC
	result, err := client.FlushDBWithOptions(options.FlushClusterOptions{
		FlushMode:   &asyncMode,
		RouteOption: routeOption,
	})
	assert.Error(suite.T(), err)
	assert.Contains(suite.T(), err.Error(), "ReadOnly: You can't write against a read only replica")
	assert.Empty(suite.T(), result)
}

func (suite *GlideTestSuite) TestFlushDBWithOptions_AllPrimaries() {
	client := suite.defaultClusterClient()

	key1 := uuid.New().String()
	key2 := uuid.New().String()
	_, err := client.Set(key1, "value3")
	assert.NoError(suite.T(), err)
	_, err = client.Set(key2, "value4")
	assert.NoError(suite.T(), err)

	routeOption := &options.RouteOption{
		Route: config.AllPrimaries,
	}
	asyncMode := options.ASYNC
	result, err := client.FlushDBWithOptions(options.FlushClusterOptions{
		FlushMode:   &asyncMode,
		RouteOption: routeOption,
	})
	assert.NoError(suite.T(), err)
	assert.NotEmpty(suite.T(), result)

	val1, err := client.Get(key1)
	assert.NoError(suite.T(), err)
	assert.Empty(suite.T(), val1.Value())

	val2, err := client.Get(key2)
	assert.NoError(suite.T(), err)
	assert.Empty(suite.T(), val2.Value())
}

func (suite *GlideTestSuite) TestFlushDBWithOptions_InvalidRoute() {
	client := suite.defaultClusterClient()

	invalidRoute := config.Route(config.NewByAddressRoute("invalidHost", 9999))
	routeOption := &options.RouteOption{
		Route: invalidRoute,
	}
	syncMode := options.SYNC
	result, err := client.FlushDBWithOptions(options.FlushClusterOptions{
		FlushMode:   &syncMode,
		RouteOption: routeOption,
	})
	assert.Error(suite.T(), err)
	assert.Empty(suite.T(), result)
}

func (suite *GlideTestSuite) TestFlushDBWithOptions_AsyncMode() {
	client := suite.defaultClusterClient()

	key := uuid.New().String()
	_, err := client.Set(key, "value5")
	assert.NoError(suite.T(), err)

	routeOption := &options.RouteOption{
		Route: config.AllPrimaries,
	}
	syncMode := options.SYNC
	result, err := client.FlushDBWithOptions(options.FlushClusterOptions{
		FlushMode:   &syncMode,
		RouteOption: routeOption,
	})
	assert.NoError(suite.T(), err)
	assert.NotEmpty(suite.T(), result)

	val, err := client.Get(key)
	assert.NoError(suite.T(), err)
	assert.Empty(suite.T(), val.Value())
}

func (suite *GlideTestSuite) TestUpdateConnectionPasswordCluster() {
	suite.T().Skip("Skipping update connection password cluster test")
	// Create admin client
	adminClient := suite.defaultClusterClient()
	defer adminClient.Close()

	// Create test client
	testClient := suite.defaultClusterClient()
	defer testClient.Close()

	// Generate random password
	pwd := uuid.NewString()

	// Validate that we can use the test client
	_, err := testClient.Info()
	assert.NoError(suite.T(), err)

	// Update password without re-authentication
	_, err = testClient.UpdateConnectionPassword(pwd, false)
	assert.NoError(suite.T(), err)

	// Verify client still works with old auth
	_, err = testClient.Info()
	assert.NoError(suite.T(), err)

	// Update server password and kill all other clients to force reconnection
	_, err = adminClient.CustomCommand([]string{"CONFIG", "SET", "requirepass", pwd})
	assert.NoError(suite.T(), err)

	_, err = adminClient.CustomCommand([]string{"CLIENT", "KILL", "TYPE", "NORMAL"})
	assert.NoError(suite.T(), err)

	// Verify client auto-reconnects with new password
	_, err = testClient.Info()
	assert.NoError(suite.T(), err)

	// test reset connection password
	_, err = testClient.ResetConnectionPassword()
	assert.NoError(suite.T(), err)

	// Cleanup: config set reset password
	_, err = adminClient.CustomCommand([]string{"CONFIG", "SET", "requirepass", ""})
	assert.NoError(suite.T(), err)
}

func (suite *GlideTestSuite) TestUpdateConnectionPasswordCluster_InvalidParameters() {
	// Create test client
	testClient := suite.defaultClusterClient()
	defer testClient.Close()

	// Test empty password
	_, err := testClient.UpdateConnectionPassword("", true)
	assert.NotNil(suite.T(), err)
	assert.IsType(suite.T(), &errors.RequestError{}, err)
}

func (suite *GlideTestSuite) TestUpdateConnectionPasswordCluster_NoServerAuth() {
	// Create test client
	testClient := suite.defaultClusterClient()
	defer testClient.Close()

	// Validate that we can use the client
	_, err := testClient.Info()
	assert.NoError(suite.T(), err)

	// Test immediate re-authentication fails when no server password is set
	pwd := uuid.NewString()
	_, err = testClient.UpdateConnectionPassword(pwd, true)
	assert.NotNil(suite.T(), err)
	assert.IsType(suite.T(), &errors.RequestError{}, err)
}

func (suite *GlideTestSuite) TestUpdateConnectionPasswordCluster_LongPassword() {
	// Create test client
	testClient := suite.defaultClusterClient()
	defer testClient.Close()

	// Generate long random password (1000 chars)
	const letters = "abcdefghijklmnopqrstuvwxyzABCDEFGHIJKLMNOPQRSTUVWXYZ"
	pwd := make([]byte, 1000)
	for i := range pwd {
		pwd[i] = letters[rand.Intn(len(letters))]
	}

	// Validate that we can use the client
	_, err := testClient.Info()
	assert.NoError(suite.T(), err)

	// Test replacing connection password with a long password string
	_, err = testClient.UpdateConnectionPassword(string(pwd), false)
	assert.NoError(suite.T(), err)
}

func (suite *GlideTestSuite) TestUpdateConnectionPasswordCluster_ImmediateAuthWrongPassword() {
	// Create admin client
	adminClient := suite.defaultClusterClient()
	defer adminClient.Close()

	// Create test client
	testClient := suite.defaultClusterClient()
	defer testClient.Close()

	pwd := uuid.NewString()
	notThePwd := uuid.NewString()

	// Validate that we can use the client
	_, err := testClient.Info()
	assert.NoError(suite.T(), err)

	// Set the password to something else
	_, err = adminClient.CustomCommand([]string{"CONFIG", "SET", "requirepass", notThePwd})
	assert.NoError(suite.T(), err)

	// Test that re-authentication fails when using wrong password
	_, err = testClient.UpdateConnectionPassword(pwd, true)
	assert.NotNil(suite.T(), err)
	assert.IsType(suite.T(), &errors.RequestError{}, err)

	// But using correct password returns OK
	_, err = testClient.UpdateConnectionPassword(notThePwd, true)
	assert.NoError(suite.T(), err)

	// Cleanup: Reset password
	_, err = adminClient.CustomCommand([]string{"CONFIG", "SET", "requirepass", ""})
	assert.NoError(suite.T(), err)
}

func (suite *GlideTestSuite) TestClusterLolwut() {
	client := suite.defaultClusterClient()

	result, err := client.Lolwut()
	assert.NoError(suite.T(), err)
	assert.NotEmpty(suite.T(), result)
	assert.Contains(suite.T(), result, "Redis ver.")
}

func (suite *GlideTestSuite) TestLolwutWithOptions_WithAllNodes() {
	client := suite.defaultClusterClient()
	options := options.ClusterLolwutOptions{
		LolwutOptions: &options.LolwutOptions{
			Version: 6,
			Args:    &[]int{10, 20},
		},
		RouteOption: &options.RouteOption{Route: config.AllNodes},
	}
	result, err := client.LolwutWithOptions(options)
	assert.NoError(suite.T(), err)

	assert.True(suite.T(), result.IsMultiValue())
	multiValue := result.MultiValue()

	for _, value := range multiValue {
		assert.Contains(suite.T(), value, "Redis ver.")
	}
}

func (suite *GlideTestSuite) TestLolwutWithOptions_WithAllPrimaries() {
	client := suite.defaultClusterClient()
	options := options.ClusterLolwutOptions{
		LolwutOptions: &options.LolwutOptions{
			Version: 6,
		},
		RouteOption: &options.RouteOption{Route: config.AllPrimaries},
	}
	result, err := client.LolwutWithOptions(options)
	assert.NoError(suite.T(), err)

	assert.True(suite.T(), result.IsMultiValue())
	multiValue := result.MultiValue()

	for _, value := range multiValue {
		assert.Contains(suite.T(), value, "Redis ver.")
	}
}

func (suite *GlideTestSuite) TestLolwutWithOptions_WithRandomRoute() {
	client := suite.defaultClusterClient()
	options := options.ClusterLolwutOptions{
		LolwutOptions: &options.LolwutOptions{
			Version: 6,
		},
		RouteOption: &options.RouteOption{Route: config.RandomRoute},
	}
	result, err := client.LolwutWithOptions(options)
	assert.NoError(suite.T(), err)

	assert.True(suite.T(), result.IsSingleValue())
	singleValue := result.SingleValue()
	assert.Contains(suite.T(), singleValue, "Redis ver.")
}

<<<<<<< HEAD
func (suite *GlideTestSuite) TestLastSaveCluster() {
	client := suite.defaultClusterClient()
	t := suite.T()
	response, err := client.LastSave()
=======
func (suite *GlideTestSuite) TestClientIdCluster() {
	client := suite.defaultClusterClient()
	t := suite.T()
	response, err := client.ClientId()
>>>>>>> 2b908ac6
	assert.NoError(t, err)
	assert.True(t, response.IsSingleValue())
}

<<<<<<< HEAD
func (suite *GlideTestSuite) TestLastSaveWithOptionCluster() {
	client := suite.defaultClusterClient()
	t := suite.T()
	opts := options.RouteOption{Route: nil}
	response, err := client.LastSaveWithOptions(opts)
	assert.NoError(t, err)
	assert.True(t, response.IsSingleValue())
=======
func (suite *GlideTestSuite) TestClientIdWithOptionsCluster() {
	client := suite.defaultClusterClient()
	t := suite.T()

	// ClientId with option or with multiple options without route
	opts := options.RouteOption{Route: nil}
	response, err := client.ClientIdWithOptions(opts)
	assert.NoError(t, err)
	assert.True(t, response.IsSingleValue())

	// same sections with random route
	route := config.Route(config.RandomRoute)
	opts = options.RouteOption{Route: route}
	response, err = client.ClientIdWithOptions(opts)
	assert.NoError(t, err)
	assert.True(t, response.IsSingleValue())

	// default sections, multi node route
	route = config.Route(config.AllPrimaries)
	opts = options.RouteOption{Route: route}
	response, err = client.ClientIdWithOptions(opts)
	assert.NoError(t, err)
	assert.True(t, response.IsMultiValue())
>>>>>>> 2b908ac6
}<|MERGE_RESOLUTION|>--- conflicted
+++ resolved
@@ -1164,30 +1164,14 @@
 	assert.Contains(suite.T(), singleValue, "Redis ver.")
 }
 
-<<<<<<< HEAD
-func (suite *GlideTestSuite) TestLastSaveCluster() {
-	client := suite.defaultClusterClient()
-	t := suite.T()
-	response, err := client.LastSave()
-=======
 func (suite *GlideTestSuite) TestClientIdCluster() {
 	client := suite.defaultClusterClient()
 	t := suite.T()
 	response, err := client.ClientId()
->>>>>>> 2b908ac6
 	assert.NoError(t, err)
 	assert.True(t, response.IsSingleValue())
 }
 
-<<<<<<< HEAD
-func (suite *GlideTestSuite) TestLastSaveWithOptionCluster() {
-	client := suite.defaultClusterClient()
-	t := suite.T()
-	opts := options.RouteOption{Route: nil}
-	response, err := client.LastSaveWithOptions(opts)
-	assert.NoError(t, err)
-	assert.True(t, response.IsSingleValue())
-=======
 func (suite *GlideTestSuite) TestClientIdWithOptionsCluster() {
 	client := suite.defaultClusterClient()
 	t := suite.T()
@@ -1211,5 +1195,21 @@
 	response, err = client.ClientIdWithOptions(opts)
 	assert.NoError(t, err)
 	assert.True(t, response.IsMultiValue())
->>>>>>> 2b908ac6
+}
+
+func (suite *GlideTestSuite) TestLastSaveCluster() {
+	client := suite.defaultClusterClient()
+	t := suite.T()
+	response, err := client.LastSave()
+	assert.NoError(t, err)
+	assert.True(t, response.IsSingleValue())
+}
+
+func (suite *GlideTestSuite) TestLastSaveWithOptionCluster() {
+	client := suite.defaultClusterClient()
+	t := suite.T()
+	opts := options.RouteOption{Route: nil}
+	response, err := client.LastSaveWithOptions(opts)
+	assert.NoError(t, err)
+	assert.True(t, response.IsSingleValue())
 }