// Copyright Valkey GLIDE Project Contributors - SPDX Identifier: Apache-2.0

package integTest

import (
	"fmt"
	"math/rand"
	"strings"

	"github.com/google/uuid"
	"github.com/stretchr/testify/assert"
	"github.com/valkey-io/valkey-glide/go/api/config"
	"github.com/valkey-io/valkey-glide/go/api/errors"
	"github.com/valkey-io/valkey-glide/go/api/options"
)

func (suite *GlideTestSuite) TestClusterCustomCommandInfo() {
	client := suite.defaultClusterClient()
	result, err := client.CustomCommand([]string{"INFO"})

	assert.Nil(suite.T(), err)
	// INFO is routed to all primary nodes by default
	for _, value := range result.MultiValue() {
		assert.True(suite.T(), strings.Contains(value.(string), "# Stats"))
	}
}

func (suite *GlideTestSuite) TestClusterCustomCommandEcho() {
	client := suite.defaultClusterClient()
	result, err := client.CustomCommand([]string{"ECHO", "GO GLIDE GO"})

	assert.Nil(suite.T(), err)
	// ECHO is routed to a single random node
	assert.Equal(suite.T(), "GO GLIDE GO", result.SingleValue().(string))
}

func (suite *GlideTestSuite) TestInfoCluster() {
	DEFAULT_INFO_SECTIONS := []string{
		"Server",
		"Clients",
		"Memory",
		"Persistence",
		"Stats",
		"Replication",
		"CPU",
		"Modules",
		"Errorstats",
		"Cluster",
		"Keyspace",
	}

	client := suite.defaultClusterClient()
	t := suite.T()

	// info without options
	data, err := client.Info()
	assert.NoError(t, err)
	for _, info := range data {
		for _, section := range DEFAULT_INFO_SECTIONS {
			assert.Contains(t, info, "# "+section, "Section "+section+" is missing")
		}
	}

	// info with option or with multiple options without route
	sections := []options.Section{options.Cpu}
	if suite.serverVersion >= "7.0.0" {
		sections = append(sections, options.Memory)
	}
	opts := options.ClusterInfoOptions{
		InfoOptions: &options.InfoOptions{Sections: sections},
		RouteOption: nil,
	}
	response, err := client.InfoWithOptions(opts)
	assert.NoError(t, err)
	assert.True(t, response.IsMultiValue())
	for _, info := range response.MultiValue() {
		for _, section := range sections {
			assert.Contains(t, strings.ToLower(info), strings.ToLower("# "+string(section)), "Section "+section+" is missing")
		}
	}

	// same sections with random route
	opts = options.ClusterInfoOptions{
		InfoOptions: &options.InfoOptions{Sections: sections},
		RouteOption: &options.RouteOption{Route: config.RandomRoute},
	}
	response, err = client.InfoWithOptions(opts)
	assert.NoError(t, err)
	assert.True(t, response.IsSingleValue())
	for _, section := range sections {
		assert.Contains(
			t,
			strings.ToLower(response.SingleValue()),
			strings.ToLower("# "+string(section)),
			"Section "+section+" is missing",
		)
	}

	// default sections, multi node route
	opts = options.ClusterInfoOptions{
		InfoOptions: nil,
		RouteOption: &options.RouteOption{Route: config.AllPrimaries},
	}
	response, err = client.InfoWithOptions(opts)
	assert.NoError(t, err)
	assert.True(t, response.IsMultiValue())
	for _, info := range response.MultiValue() {
		for _, section := range DEFAULT_INFO_SECTIONS {
			assert.Contains(t, info, "# "+section, "Section "+section+" is missing")
		}
	}
}

func (suite *GlideTestSuite) TestClusterCustomCommandWithRoute_Info() {
	client := suite.defaultClusterClient()
	route := config.SimpleNodeRoute(config.AllPrimaries)
	result, err := client.CustomCommandWithRoute([]string{"INFO"}, route)
	assert.Nil(suite.T(), err)
	assert.True(suite.T(), result.IsMultiValue())
	multiValue := result.MultiValue()
	for _, value := range multiValue {
		assert.True(suite.T(), strings.Contains(value.(string), "# Stats"))
	}
}

func (suite *GlideTestSuite) TestClusterCustomCommandWithRoute_Echo() {
	client := suite.defaultClusterClient()
	route := config.SimpleNodeRoute(config.RandomRoute)
	result, err := client.CustomCommandWithRoute([]string{"ECHO", "GO GLIDE GO"}, route)
	assert.Nil(suite.T(), err)
	assert.True(suite.T(), result.IsSingleValue())
	assert.Equal(suite.T(), "GO GLIDE GO", result.SingleValue().(string))
}

func (suite *GlideTestSuite) TestClusterCustomCommandWithRoute_InvalidRoute() {
	client := suite.defaultClusterClient()
	invalidRoute := config.NewByAddressRoute("invalidHost", 9999)
	result, err := client.CustomCommandWithRoute([]string{"PING"}, invalidRoute)
	assert.NotNil(suite.T(), err)
	assert.True(suite.T(), result.IsEmpty())
}

func (suite *GlideTestSuite) TestClusterCustomCommandWithRoute_AllNodes() {
	client := suite.defaultClusterClient()
	route := config.SimpleNodeRoute(config.AllNodes)
	result, err := client.CustomCommandWithRoute([]string{"PING"}, route)
	assert.Nil(suite.T(), err)
	assert.True(suite.T(), result.IsSingleValue())
	assert.Equal(suite.T(), "PONG", result.SingleValue())
}

func (suite *GlideTestSuite) TestPingWithOptions_NoRoute() {
	client := suite.defaultClusterClient()
	options := options.ClusterPingOptions{
		PingOptions: &options.PingOptions{
			Message: "hello",
		},
		RouteOption: nil,
	}
	result, err := client.PingWithOptions(options)
	assert.Nil(suite.T(), err)
	assert.Equal(suite.T(), "hello", result)
}

func (suite *GlideTestSuite) TestPingWithOptions_WithRoute() {
	client := suite.defaultClusterClient()
	options := options.ClusterPingOptions{
		PingOptions: &options.PingOptions{
			Message: "hello",
		},
		RouteOption: &options.RouteOption{Route: config.AllNodes},
	}
	result, err := client.PingWithOptions(options)
	assert.Nil(suite.T(), err)
	assert.Equal(suite.T(), "hello", result)
}

func (suite *GlideTestSuite) TestPingWithOptions_InvalidRoute() {
	client := suite.defaultClusterClient()
	invalidRoute := config.Route(config.NewByAddressRoute("invalidHost", 9999))
	options := options.ClusterPingOptions{
		PingOptions: &options.PingOptions{
			Message: "hello",
		},
		RouteOption: &options.RouteOption{Route: invalidRoute},
	}
	result, err := client.PingWithOptions(options)
	assert.NotNil(suite.T(), err)
	assert.Empty(suite.T(), result)
}

func (suite *GlideTestSuite) TestTimeWithoutRoute() {
	client := suite.defaultClusterClient()
	options := options.RouteOption{Route: nil}
	result, err := client.TimeWithOptions(options)
	assert.NoError(suite.T(), err)
	assert.NotNil(suite.T(), result)
	assert.False(suite.T(), result.IsEmpty())
	assert.True(suite.T(), result.IsSingleValue())
	assert.NotEmpty(suite.T(), result.SingleValue())
	assert.IsType(suite.T(), "", result.SingleValue()[0])
	assert.Equal(suite.T(), 2, len(result.SingleValue()))
}

func (suite *GlideTestSuite) TestTimeWithAllNodesRoute() {
	client := suite.defaultClusterClient()
	options := options.RouteOption{Route: config.AllNodes}
	result, err := client.TimeWithOptions(options)
	assert.NoError(suite.T(), err)
	assert.NotNil(suite.T(), result)
	assert.False(suite.T(), result.IsEmpty())
	assert.True(suite.T(), result.IsMultiValue())

	multiValue := result.MultiValue()
	assert.Greater(suite.T(), len(multiValue), 1)

	for nodeName, timeStrings := range multiValue {
		assert.NotEmpty(suite.T(), timeStrings, "Node %s should have time values", nodeName)
		for _, timeStr := range timeStrings {
			assert.IsType(suite.T(), "", timeStr)
		}
	}
}

func (suite *GlideTestSuite) TestTimeWithRandomRoute() {
	client := suite.defaultClusterClient()
	route := config.Route(config.RandomRoute)
	options := options.RouteOption{Route: route}
	result, err := client.TimeWithOptions(options)
	assert.NoError(suite.T(), err)
	assert.NotNil(suite.T(), result)
	assert.False(suite.T(), result.IsEmpty())
	assert.True(suite.T(), result.IsSingleValue())
	assert.NotEmpty(suite.T(), result.SingleValue())
	assert.IsType(suite.T(), "", result.SingleValue()[0])
	assert.Equal(suite.T(), 2, len(result.SingleValue()))
}

func (suite *GlideTestSuite) TestTimeWithInvalidRoute() {
	client := suite.defaultClusterClient()
	invalidRoute := config.Route(config.NewByAddressRoute("invalidHost", 9999))
	options := options.RouteOption{Route: invalidRoute}
	result, err := client.TimeWithOptions(options)
	assert.NotNil(suite.T(), err)
	assert.True(suite.T(), result.IsEmpty())
	assert.Empty(suite.T(), result.SingleValue())
}

func (suite *GlideTestSuite) TestDBSizeRandomRoute() {
	client := suite.defaultClusterClient()
	route := config.Route(config.RandomRoute)
	options := options.RouteOption{Route: route}
	result, err := client.DBSizeWithOptions(options)
	assert.NoError(suite.T(), err)
	assert.NotNil(suite.T(), result)
	assert.GreaterOrEqual(suite.T(), result, int64(0))
}

func (suite *GlideTestSuite) TestEchoCluster() {
	client := suite.defaultClusterClient()
	t := suite.T()

	// echo with option or with multiple options without route
	opts := options.ClusterEchoOptions{
		EchoOptions: &options.EchoOptions{
			Message: "hello",
		},
		RouteOption: &options.RouteOption{Route: nil},
	}
	response, err := client.EchoWithOptions(opts)
	assert.NoError(t, err)
	assert.True(t, response.IsSingleValue())

	// same sections with random route
	route := options.RouteOption{Route: *config.RandomRoute.ToPtr()}
	opts = options.ClusterEchoOptions{
		EchoOptions: &options.EchoOptions{
			Message: "hello",
		},
		RouteOption: &route,
	}
	response, err = client.EchoWithOptions(opts)
	assert.NoError(t, err)
	assert.True(t, response.IsSingleValue())

	// default sections, multi node route
	route = options.RouteOption{Route: *config.AllPrimaries.ToPtr()}
	opts = options.ClusterEchoOptions{
		EchoOptions: &options.EchoOptions{
			Message: "hello",
		},
		RouteOption: &route,
	}
	response, err = client.EchoWithOptions(opts)
	assert.NoError(t, err)
	assert.True(t, response.IsMultiValue())
	for _, messages := range response.MultiValue() {
		assert.Contains(t, strings.ToLower(messages), strings.ToLower("hello"))
	}
}

func (suite *GlideTestSuite) TestBasicClusterScan() {
	client := suite.defaultClusterClient()
	t := suite.T()

	// Ensure clean start
	_, err := client.CustomCommand([]string{"FLUSHALL"})
	assert.NoError(t, err)

	// Iterate over all keys in the cluster
	keysToSet := map[string]string{
		"key1": "value1",
		"key2": "value2",
		"key3": "value3",
	}

	_, err = client.MSet(keysToSet)
	assert.NoError(t, err)

	cursor := *options.NewClusterScanCursor()
	allKeys := make([]string, 0, len(keysToSet))
	var keys []string

	for !cursor.HasFinished() {
		cursor, keys, err = client.Scan(cursor)
		if err != nil {
			assert.NoError(t, err) // Use this to print error statement
			break                  // prevent infinite loop
		}
		allKeys = append(allKeys, keys...)
	}

	assert.ElementsMatch(t, allKeys, []string{"key1", "key2", "key3"})

	// Ensure clean start
	_, err = client.CustomCommand([]string{"FLUSHALL"})
	assert.NoError(t, err)

	expectedKeys := make([]string, 0, 100)
	// Test bigger example
	for i := 0; i < 100; i++ {
		key := uuid.NewString()

		expectedKeys = append(expectedKeys, key)

		_, err := client.Set(key, "value")
		assert.NoError(t, err)
	}

	cursor = *options.NewClusterScanCursor()
	allKeys = make([]string, 0, 100)

	for !cursor.HasFinished() {
		cursor, keys, err = client.Scan(cursor)
		if err != nil {
			assert.NoError(t, err) // Use this to print error statement
			break                  // prevent infinite loop
		}
		allKeys = append(allKeys, keys...)
	}

	assert.ElementsMatch(t, allKeys, expectedKeys)
}

func (suite *GlideTestSuite) TestBasicClusterScanWithOptions() {
	client := suite.defaultClusterClient()
	t := suite.T()

	// Ensure clean start
	_, err := client.CustomCommand([]string{"FLUSHALL"})
	assert.NoError(t, err)

	// Iterate over all keys in the cluster
	keysToSet := map[string]string{
		"key1": "value1",
		"key2": "value2",
		"key3": "value3",
	}

	_, err = client.MSet(keysToSet)
	assert.NoError(t, err)

	cursor := *options.NewClusterScanCursor()
	opts := options.NewClusterScanOptions().SetCount(10)
	allKeys := []string{}
	var keys []string

	for !cursor.HasFinished() {
		cursor, keys, err = client.ScanWithOptions(cursor, *opts)
		if err != nil {
			assert.NoError(t, err) // Use this to print error statement
			break                  // prevent infinite loop
		}
		allKeys = append(allKeys, keys...)
	}

	assert.ElementsMatch(t, allKeys, []string{"key1", "key2", "key3"})

	// Iterate over keys matching a pattern
	keysToSet = map[string]string{
		"key1":          "value1",
		"key2":          "value2",
		"notMykey":      "value3",
		"somethingElse": "value4",
	}

	_, err = client.MSet(keysToSet)
	assert.NoError(t, err)

	cursor = *options.NewClusterScanCursor()
	opts = options.NewClusterScanOptions().SetCount(10).SetMatch("*key*")
	matchedKeys := []string{}

	for !cursor.HasFinished() {
		cursor, keys, err = client.ScanWithOptions(cursor, *opts)
		if err != nil {
			assert.NoError(t, err) // Use this to print error statement
			break                  // prevent infinite loop
		}
		matchedKeys = append(matchedKeys, keys...)
	}

	assert.ElementsMatch(t, matchedKeys, []string{"key1", "key2", "key3", "notMykey"})
	assert.NotContains(t, matchedKeys, "somethingElse")

	// Iterate over keys of a specific type
	keysToSet = map[string]string{
		"key1": "value1",
		"key2": "value2",
		"key3": "value3",
	}
	_, err = client.MSet(keysToSet)
	assert.NoError(t, err)

	_, err = client.SAdd("thisIsASet", []string{"someValue"})
	assert.NoError(t, err)

	cursor = *options.NewClusterScanCursor()
	opts = options.NewClusterScanOptions().SetType(options.ObjectTypeSet)
	matchedTypeKeys := []string{}

	for !cursor.HasFinished() {
		cursor, keys, err = client.ScanWithOptions(cursor, *opts)
		if err != nil {
			assert.NoError(t, err) // Use this to print error statement
			break                  // prevent infinite loop
		}
		matchedTypeKeys = append(matchedTypeKeys, keys...)
	}

	assert.ElementsMatch(t, matchedTypeKeys, []string{"thisIsASet"})
	assert.NotContains(t, matchedTypeKeys, "key1")
	assert.NotContains(t, matchedTypeKeys, "key2")
	assert.NotContains(t, matchedTypeKeys, "key3")
}

func (suite *GlideTestSuite) TestBasicClusterScanWithNonUTF8Pattern() {
	client := suite.defaultClusterClient()
	t := suite.T()

	// Ensure clean start
	_, err := client.CustomCommand([]string{"FLUSHALL"})
	assert.NoError(t, err)

	// Iterate over all keys in the cluster
	keysToSet := map[string]string{
		"key\xc0\xc1-1": "value1",
		"key-2":         "value2",
		"key\xf9\xc1-3": "value3",
		"someKey":       "value4",
		"\xc0\xc1key-5": "value5",
	}

	_, err = client.MSet(keysToSet)
	assert.NoError(t, err)

	cursor := *options.NewClusterScanCursor()
	opts := options.NewClusterScanOptions().SetMatch("key\xc0\xc1-*")
	allKeys := []string{}

	for !cursor.HasFinished() {
		var keys []string
		cursor, keys, err = client.ScanWithOptions(cursor, *opts)
		if err != nil {
			assert.NoError(t, err) // Use this to print error statement
			break                  // prevent infinite loop
		}
		allKeys = append(allKeys, keys...)
	}

	assert.ElementsMatch(t, allKeys, []string{"key\xc0\xc1-1"})
}

func (suite *GlideTestSuite) TestClusterScanWithObjectTypeAndPattern() {
	client := suite.defaultClusterClient()
	t := suite.T()

	// Ensure clean start
	_, err := client.CustomCommand([]string{"FLUSHALL"})
	assert.NoError(t, err)

	expectedKeys := make([]string, 0, 100)
	unexpectedTypeKeys := make([]string, 0, 100)
	unexpectedPatternKeys := make([]string, 0, 100)

	for i := 0; i < 100; i++ {
		key := "key-" + uuid.NewString()
		unexpectedTypeKey := "key-" + uuid.NewString()
		unexpectedPatternKey := uuid.NewString()

		expectedKeys = append(expectedKeys, key)
		unexpectedTypeKeys = append(unexpectedTypeKeys, unexpectedTypeKey)
		unexpectedPatternKeys = append(unexpectedPatternKeys, unexpectedPatternKey)

		_, err := client.Set(key, "value")
		assert.NoError(t, err)

		_, err = client.SAdd(unexpectedTypeKey, []string{"value"})
		assert.NoError(t, err)

		_, err = client.Set(unexpectedPatternKey, "value")
		assert.NoError(t, err)
	}

	cursor := *options.NewClusterScanCursor()
	opts := options.NewClusterScanOptions().SetMatch("key-*").SetType(options.ObjectTypeString)
	allKeys := make([]string, 0, 100)

	for !cursor.HasFinished() {
		var keys []string
		cursor, keys, err = client.ScanWithOptions(cursor, *opts)
		if err != nil {
			assert.NoError(t, err) // Use this to print error statement
			break                  // prevent infinite loop
		}
		allKeys = append(allKeys, keys...)
	}

	assert.ElementsMatch(t, allKeys, expectedKeys)
	for _, elem := range unexpectedTypeKeys {
		assert.NotContains(t, allKeys, elem)
	}
	for _, elem := range unexpectedPatternKeys {
		assert.NotContains(t, allKeys, elem)
	}
}

func (suite *GlideTestSuite) TestClusterScanWithCount() {
	client := suite.defaultClusterClient()
	t := suite.T()

	// Ensure clean start
	_, err := client.CustomCommand([]string{"FLUSHALL"})
	assert.NoError(t, err)

	expectedKeys := make([]string, 0, 100)

	for i := 0; i < 100; i++ {
		key := "key-" + uuid.NewString()
		expectedKeys = append(expectedKeys, key)
		_, err := client.Set(key, "value")
		assert.NoError(t, err)
	}

	cursor := *options.NewClusterScanCursor()
	allKeys := make([]string, 0, 100)
	successfulScans := 0

	for !cursor.HasFinished() {
		keysOf1 := []string{}
		keysOf100 := []string{}

		var keys []string
		cursor, keys, err = client.ScanWithOptions(cursor, *options.NewClusterScanOptions().SetCount(1))
		if err != nil {
			assert.NoError(t, err) // Use this to print error statement
			break                  // prevent infinite loop
		}
		keysOf1 = append(keysOf1, keys...)
		allKeys = append(allKeys, keysOf1...)

		if cursor.HasFinished() {
			break
		}

		cursor, keys, err = client.ScanWithOptions(cursor, *options.NewClusterScanOptions().SetCount(100))
		if err != nil {
			assert.NoError(t, err) // Use this to print error statement
			break                  // prevent infinite loop
		}
		keysOf100 = append(keysOf100, keys...)
		allKeys = append(allKeys, keysOf100...)

		if len(keysOf1) < len(keysOf100) {
			successfulScans += 1
		}
	}

	assert.ElementsMatch(t, allKeys, expectedKeys)
	assert.Greater(t, successfulScans, 0)
}

func (suite *GlideTestSuite) TestClusterScanWithMatch() {
	client := suite.defaultClusterClient()
	t := suite.T()

	// Ensure clean start
	_, err := client.CustomCommand([]string{"FLUSHALL"})
	assert.NoError(t, err)

	expectedKeys := []string{}
	unexpectedKeys := []string{}

	for i := 0; i < 10; i++ {
		key := "key-" + uuid.NewString()
		unexpectedKey := uuid.NewString()

		expectedKeys = append(expectedKeys, key)
		unexpectedKeys = append(unexpectedKeys, unexpectedKey)

		_, err := client.Set(key, "value")
		assert.NoError(t, err)

		_, err = client.Set(unexpectedKey, "value")
		assert.NoError(t, err)
	}

	cursor := *options.NewClusterScanCursor()
	allKeys := []string{}

	for !cursor.HasFinished() {
		var keys []string
		cursor, keys, err = client.ScanWithOptions(cursor, *options.NewClusterScanOptions().SetMatch("key-*"))
		if err != nil {
			assert.NoError(t, err) // Use this to print error statement
			break                  // prevent infinite loop
		}

		allKeys = append(allKeys, keys...)
	}

	assert.ElementsMatch(t, allKeys, expectedKeys)
	for _, elem := range unexpectedKeys {
		assert.NotContains(t, allKeys, elem)
	}
}

func (suite *GlideTestSuite) TestClusterScanWithDifferentTypes() {
	client := suite.defaultClusterClient()
	t := suite.T()

	// Ensure clean start
	_, err := client.CustomCommand([]string{"FLUSHALL"})
	assert.NoError(t, err)

	stringKeys := []string{}
	setKeys := []string{}
	hashKeys := []string{}
	listKeys := []string{}
	zsetKeys := []string{}
	streamKeys := []string{}

	for i := 0; i < 10; i++ {
		key := "key-" + uuid.NewString()
		stringKeys = append(stringKeys, key)

		setKey := "{setKey}-" + uuid.NewString()
		setKeys = append(setKeys, setKey)

		hashKey := "{hashKey}-" + uuid.NewString()
		hashKeys = append(hashKeys, hashKey)

		listKey := "{listKey}-" + uuid.NewString()
		listKeys = append(listKeys, listKey)

		zsetKey := "{zsetKey}-" + uuid.NewString()
		zsetKeys = append(zsetKeys, zsetKey)

		streamKey := "{streamKey}-" + uuid.NewString()
		streamKeys = append(streamKeys, streamKey)

		_, err := client.Set(key, "value")
		assert.NoError(t, err)

		_, err = client.SAdd(setKey, []string{"value"})
		assert.NoError(t, err)

		_, err = client.HSet(hashKey, map[string]string{"field": "value"})
		assert.NoError(t, err)

		_, err = client.LPush(listKey, []string{"value"})
		assert.NoError(t, err)

		_, err = client.ZAdd(zsetKey, map[string]float64{"value": 1})
		assert.NoError(t, err)

		_, err = client.XAdd(streamKey, [][]string{{"field", "value"}})
		assert.NoError(t, err)
	}

	cursor := *options.NewClusterScanCursor()
	allKeys := []string{}

	for !cursor.HasFinished() {
		var keys []string
		cursor, keys, err = client.ScanWithOptions(
			cursor,
			*options.NewClusterScanOptions().SetType(options.ObjectTypeList),
		)
		if err != nil {
			assert.NoError(t, err) // Use this to print error statement
			break                  // prevent infinite loop
		}

		allKeys = append(allKeys, keys...)
	}

	assert.ElementsMatch(t, allKeys, listKeys)
	for _, elem := range stringKeys {
		assert.NotContains(t, allKeys, elem)
	}
	for _, elem := range setKeys {
		assert.NotContains(t, allKeys, elem)
	}
	for _, elem := range hashKeys {
		assert.NotContains(t, allKeys, elem)
	}
	for _, elem := range zsetKeys {
		assert.NotContains(t, allKeys, elem)
	}
	for _, elem := range streamKeys {
		assert.NotContains(t, allKeys, elem)
	}
}

func (suite *GlideTestSuite) TestFlushDB_Success() {
	client := suite.defaultClusterClient()

	key := uuid.New().String()
	_, err := client.Set(key, "test-value")
	assert.NoError(suite.T(), err)

	result, err := client.FlushDB()
	assert.NoError(suite.T(), err)
	assert.NotEmpty(suite.T(), result)

	val, err := client.Get(key)
	assert.NoError(suite.T(), err)
	assert.Empty(suite.T(), val.Value())
}

func (suite *GlideTestSuite) TestFlushDB_Failure() {
	client := suite.defaultClusterClient()
	client.Close()

	result, err := client.FlushDB()
	assert.NotNil(suite.T(), err)
	assert.Equal(suite.T(), "", result)
	assert.IsType(suite.T(), &errors.ClosingError{}, err)
}

func (suite *GlideTestSuite) TestFlushAll_Success() {
	client := suite.defaultClusterClient()

	key := uuid.New().String()
	_, err := client.Set(key, "test-value")
	assert.NoError(suite.T(), err)

	result, err := client.FlushAll()
	assert.NoError(suite.T(), err)
	assert.NotEmpty(suite.T(), result)

	val, err := client.Get(key)
	assert.NoError(suite.T(), err)
	assert.Empty(suite.T(), val.Value())
}

func (suite *GlideTestSuite) TestFlushAll_Failure() {
	client := suite.defaultClusterClient()
	client.Close()

	result, err := client.FlushAll()
	assert.NotNil(suite.T(), err)
	assert.Equal(suite.T(), "", result)
	assert.IsType(suite.T(), &errors.ClosingError{}, err)
}

func (suite *GlideTestSuite) TestFlushAllWithOptions_AllNodes() {
	client := suite.defaultClusterClient()

	key1 := uuid.New().String()
	key2 := uuid.New().String()
	_, err := client.Set(key1, "value3")
	assert.NoError(suite.T(), err)
	_, err = client.Set(key2, "value4")
	assert.NoError(suite.T(), err)

	routeOption := &options.RouteOption{
		Route: config.AllNodes,
	}
	asyncMode := options.FlushMode(options.ASYNC)
	result, err := client.FlushAllWithOptions(options.FlushClusterOptions{
		FlushMode:   &asyncMode,
		RouteOption: routeOption,
	})

	assert.Error(suite.T(), err)
	assert.Contains(suite.T(), err.Error(), "ReadOnly: You can't write against a read only replica")
	assert.Empty(suite.T(), result)
}

func (suite *GlideTestSuite) TestFlushAllWithOptions_AllPrimaries() {
	client := suite.defaultClusterClient()

	key1 := uuid.New().String()
	key2 := uuid.New().String()
	_, err := client.Set(key1, "value3")
	assert.NoError(suite.T(), err)
	_, err = client.Set(key2, "value4")
	assert.NoError(suite.T(), err)

	routeOption := &options.RouteOption{
		Route: config.AllPrimaries,
	}
	asyncMode := options.FlushMode(options.ASYNC)
	result, err := client.FlushAllWithOptions(options.FlushClusterOptions{
		FlushMode:   &asyncMode,
		RouteOption: routeOption,
	})

	assert.NoError(suite.T(), err)
	assert.NotEmpty(suite.T(), result)

	val1, err := client.Get(key1)
	assert.NoError(suite.T(), err)
	assert.Empty(suite.T(), val1.Value())

	val2, err := client.Get(key2)
	assert.NoError(suite.T(), err)
	assert.Empty(suite.T(), val2.Value())
}

func (suite *GlideTestSuite) TestFlushAllWithOptions_InvalidRoute() {
	client := suite.defaultClusterClient()

	invalidRoute := config.NewByAddressRoute("invalidHost", 9999)
	routeOption := &options.RouteOption{
		Route: invalidRoute,
	}
	syncMode := options.SYNC
	result, err := client.FlushAllWithOptions(options.FlushClusterOptions{
		FlushMode:   &syncMode,
		RouteOption: routeOption,
	})

	assert.Error(suite.T(), err)
	assert.Empty(suite.T(), result)
}

func (suite *GlideTestSuite) TestFlushAllWithOptions_AsyncMode() {
	client := suite.defaultClusterClient()

	key := uuid.New().String()
	_, err := client.Set(key, "value5")
	assert.NoError(suite.T(), err)

	routeOption := &options.RouteOption{
		Route: config.AllPrimaries,
	}

	asyncMode := options.FlushMode(options.ASYNC)
	result, err := client.FlushAllWithOptions(options.FlushClusterOptions{
		FlushMode:   &asyncMode,
		RouteOption: routeOption,
	})

	assert.NoError(suite.T(), err)
	assert.NotEmpty(suite.T(), result)

	val, err := client.Get(key)
	assert.NoError(suite.T(), err)
	assert.Empty(suite.T(), val.Value())
}

func (suite *GlideTestSuite) TestFlushDBWithOptions_AllNodes() {
	client := suite.defaultClusterClient()

	key1 := uuid.New().String()
	key2 := uuid.New().String()
	_, err := client.Set(key1, "value3")
	assert.NoError(suite.T(), err)
	_, err = client.Set(key2, "value4")
	assert.NoError(suite.T(), err)

	routeOption := &options.RouteOption{
		Route: config.AllNodes,
	}
	asyncMode := options.ASYNC
	result, err := client.FlushDBWithOptions(options.FlushClusterOptions{
		FlushMode:   &asyncMode,
		RouteOption: routeOption,
	})
	assert.Error(suite.T(), err)
	assert.Contains(suite.T(), err.Error(), "ReadOnly: You can't write against a read only replica")
	assert.Empty(suite.T(), result)
}

func (suite *GlideTestSuite) TestFlushDBWithOptions_AllPrimaries() {
	client := suite.defaultClusterClient()

	key1 := uuid.New().String()
	key2 := uuid.New().String()
	_, err := client.Set(key1, "value3")
	assert.NoError(suite.T(), err)
	_, err = client.Set(key2, "value4")
	assert.NoError(suite.T(), err)

	routeOption := &options.RouteOption{
		Route: config.AllPrimaries,
	}
	asyncMode := options.ASYNC
	result, err := client.FlushDBWithOptions(options.FlushClusterOptions{
		FlushMode:   &asyncMode,
		RouteOption: routeOption,
	})
	assert.NoError(suite.T(), err)
	assert.NotEmpty(suite.T(), result)

	val1, err := client.Get(key1)
	assert.NoError(suite.T(), err)
	assert.Empty(suite.T(), val1.Value())

	val2, err := client.Get(key2)
	assert.NoError(suite.T(), err)
	assert.Empty(suite.T(), val2.Value())
}

func (suite *GlideTestSuite) TestFlushDBWithOptions_InvalidRoute() {
	client := suite.defaultClusterClient()

	invalidRoute := config.Route(config.NewByAddressRoute("invalidHost", 9999))
	routeOption := &options.RouteOption{
		Route: invalidRoute,
	}
	syncMode := options.SYNC
	result, err := client.FlushDBWithOptions(options.FlushClusterOptions{
		FlushMode:   &syncMode,
		RouteOption: routeOption,
	})
	assert.Error(suite.T(), err)
	assert.Empty(suite.T(), result)
}

func (suite *GlideTestSuite) TestFlushDBWithOptions_AsyncMode() {
	client := suite.defaultClusterClient()

	key := uuid.New().String()
	_, err := client.Set(key, "value5")
	assert.NoError(suite.T(), err)

	routeOption := &options.RouteOption{
		Route: config.AllPrimaries,
	}
	syncMode := options.SYNC
	result, err := client.FlushDBWithOptions(options.FlushClusterOptions{
		FlushMode:   &syncMode,
		RouteOption: routeOption,
	})
	assert.NoError(suite.T(), err)
	assert.NotEmpty(suite.T(), result)

	val, err := client.Get(key)
	assert.NoError(suite.T(), err)
	assert.Empty(suite.T(), val.Value())
}

func (suite *GlideTestSuite) TestUpdateConnectionPasswordCluster() {
	suite.T().Skip("Skipping update connection password cluster test")
	// Create admin client
	adminClient := suite.defaultClusterClient()
	defer adminClient.Close()

	// Create test client
	testClient := suite.defaultClusterClient()
	defer testClient.Close()

	// Generate random password
	pwd := uuid.NewString()

	// Validate that we can use the test client
	_, err := testClient.Info()
	assert.NoError(suite.T(), err)

	// Update password without re-authentication
	_, err = testClient.UpdateConnectionPassword(pwd, false)
	assert.NoError(suite.T(), err)

	// Verify client still works with old auth
	_, err = testClient.Info()
	assert.NoError(suite.T(), err)

	// Update server password and kill all other clients to force reconnection
	_, err = adminClient.CustomCommand([]string{"CONFIG", "SET", "requirepass", pwd})
	assert.NoError(suite.T(), err)

	_, err = adminClient.CustomCommand([]string{"CLIENT", "KILL", "TYPE", "NORMAL"})
	assert.NoError(suite.T(), err)

	// Verify client auto-reconnects with new password
	_, err = testClient.Info()
	assert.NoError(suite.T(), err)

	// test reset connection password
	_, err = testClient.ResetConnectionPassword()
	assert.NoError(suite.T(), err)

	// Cleanup: config set reset password
	_, err = adminClient.CustomCommand([]string{"CONFIG", "SET", "requirepass", ""})
	assert.NoError(suite.T(), err)
}

func (suite *GlideTestSuite) TestUpdateConnectionPasswordCluster_InvalidParameters() {
	// Create test client
	testClient := suite.defaultClusterClient()
	defer testClient.Close()

	// Test empty password
	_, err := testClient.UpdateConnectionPassword("", true)
	assert.NotNil(suite.T(), err)
	assert.IsType(suite.T(), &errors.RequestError{}, err)
}

func (suite *GlideTestSuite) TestUpdateConnectionPasswordCluster_NoServerAuth() {
	// Create test client
	testClient := suite.defaultClusterClient()
	defer testClient.Close()

	// Validate that we can use the client
	_, err := testClient.Info()
	assert.NoError(suite.T(), err)

	// Test immediate re-authentication fails when no server password is set
	pwd := uuid.NewString()
	_, err = testClient.UpdateConnectionPassword(pwd, true)
	assert.NotNil(suite.T(), err)
	assert.IsType(suite.T(), &errors.RequestError{}, err)
}

func (suite *GlideTestSuite) TestUpdateConnectionPasswordCluster_LongPassword() {
	// Create test client
	testClient := suite.defaultClusterClient()
	defer testClient.Close()

	// Generate long random password (1000 chars)
	const letters = "abcdefghijklmnopqrstuvwxyzABCDEFGHIJKLMNOPQRSTUVWXYZ"
	pwd := make([]byte, 1000)
	for i := range pwd {
		pwd[i] = letters[rand.Intn(len(letters))]
	}

	// Validate that we can use the client
	_, err := testClient.Info()
	assert.NoError(suite.T(), err)

	// Test replacing connection password with a long password string
	_, err = testClient.UpdateConnectionPassword(string(pwd), false)
	assert.NoError(suite.T(), err)
}

func (suite *GlideTestSuite) TestUpdateConnectionPasswordCluster_ImmediateAuthWrongPassword() {
	// Create admin client
	adminClient := suite.defaultClusterClient()
	defer adminClient.Close()

	// Create test client
	testClient := suite.defaultClusterClient()
	defer testClient.Close()

	pwd := uuid.NewString()
	notThePwd := uuid.NewString()

	// Validate that we can use the client
	_, err := testClient.Info()
	assert.NoError(suite.T(), err)

	// Set the password to something else
	_, err = adminClient.CustomCommand([]string{"CONFIG", "SET", "requirepass", notThePwd})
	assert.NoError(suite.T(), err)

	// Test that re-authentication fails when using wrong password
	_, err = testClient.UpdateConnectionPassword(pwd, true)
	assert.NotNil(suite.T(), err)
	assert.IsType(suite.T(), &errors.RequestError{}, err)

	// But using correct password returns OK
	_, err = testClient.UpdateConnectionPassword(notThePwd, true)
	assert.NoError(suite.T(), err)

	// Cleanup: Reset password
	_, err = adminClient.CustomCommand([]string{"CONFIG", "SET", "requirepass", ""})
	assert.NoError(suite.T(), err)
}

func (suite *GlideTestSuite) TestClusterLolwut() {
	client := suite.defaultClusterClient()

	result, err := client.Lolwut()
	assert.NoError(suite.T(), err)
	assert.NotEmpty(suite.T(), result)
	assert.Contains(suite.T(), result, "Redis ver.")
}

func (suite *GlideTestSuite) TestLolwutWithOptions_WithAllNodes() {
	client := suite.defaultClusterClient()
	options := options.ClusterLolwutOptions{
		LolwutOptions: &options.LolwutOptions{
			Version: 6,
			Args:    &[]int{10, 20},
		},
		RouteOption: &options.RouteOption{Route: config.AllNodes},
	}
	result, err := client.LolwutWithOptions(options)
	assert.NoError(suite.T(), err)

	assert.True(suite.T(), result.IsMultiValue())
	multiValue := result.MultiValue()

	for _, value := range multiValue {
		assert.Contains(suite.T(), value, "Redis ver.")
	}
}

func (suite *GlideTestSuite) TestLolwutWithOptions_WithAllPrimaries() {
	client := suite.defaultClusterClient()
	options := options.ClusterLolwutOptions{
		LolwutOptions: &options.LolwutOptions{
			Version: 6,
		},
		RouteOption: &options.RouteOption{Route: config.AllPrimaries},
	}
	result, err := client.LolwutWithOptions(options)
	assert.NoError(suite.T(), err)

	assert.True(suite.T(), result.IsMultiValue())
	multiValue := result.MultiValue()

	for _, value := range multiValue {
		assert.Contains(suite.T(), value, "Redis ver.")
	}
}

func (suite *GlideTestSuite) TestLolwutWithOptions_WithRandomRoute() {
	client := suite.defaultClusterClient()
	options := options.ClusterLolwutOptions{
		LolwutOptions: &options.LolwutOptions{
			Version: 6,
		},
		RouteOption: &options.RouteOption{Route: config.RandomRoute},
	}
	result, err := client.LolwutWithOptions(options)
	assert.NoError(suite.T(), err)

	assert.True(suite.T(), result.IsSingleValue())
	singleValue := result.SingleValue()
	assert.Contains(suite.T(), singleValue, "Redis ver.")
}

func (suite *GlideTestSuite) TestClientIdCluster() {
	client := suite.defaultClusterClient()
	t := suite.T()
	response, err := client.ClientId()
	assert.NoError(t, err)
	assert.True(t, response.IsSingleValue())
}

func (suite *GlideTestSuite) TestClientIdWithOptionsCluster() {
	client := suite.defaultClusterClient()
	t := suite.T()

	// ClientId with option or with multiple options without route
	opts := options.RouteOption{Route: nil}
	response, err := client.ClientIdWithOptions(opts)
	assert.NoError(t, err)
	assert.True(t, response.IsSingleValue())

	// same sections with random route
	route := config.Route(config.RandomRoute)
	opts = options.RouteOption{Route: route}
	response, err = client.ClientIdWithOptions(opts)
	assert.NoError(t, err)
	assert.True(t, response.IsSingleValue())

	// default sections, multi node route
	route = config.Route(config.AllPrimaries)
	opts = options.RouteOption{Route: route}
	response, err = client.ClientIdWithOptions(opts)
	assert.NoError(t, err)
	assert.True(t, response.IsMultiValue())
}

func (suite *GlideTestSuite) TestLastSaveCluster() {
	client := suite.defaultClusterClient()
	t := suite.T()
	response, err := client.LastSave()
	assert.NoError(t, err)
	assert.True(t, response.IsSingleValue())
}

func (suite *GlideTestSuite) TestLastSaveWithOptionCluster() {
	client := suite.defaultClusterClient()
	t := suite.T()
	opts := options.RouteOption{Route: nil}
	response, err := client.LastSaveWithOptions(opts)
	assert.NoError(t, err)
	assert.True(t, response.IsSingleValue())
}

func (suite *GlideTestSuite) TestConfigResetStatCluster() {
	client := suite.defaultClusterClient()

	// ConfigResetStat with option or with multiple options without route
	suite.verifyOK(client.ConfigResetStat())
}

func (suite *GlideTestSuite) TestConfigResetStatWithOptions() {
	client := suite.defaultClusterClient()

	// ConfigResetStat with option or with multiple options without route
	opts := options.RouteOption{Route: nil}
	suite.verifyOK(client.ConfigResetStatWithOptions(opts))

	// same sections with random route
	route := config.Route(config.RandomRoute)
	opts = options.RouteOption{Route: route}
	suite.verifyOK(client.ConfigResetStatWithOptions(opts))

	// default sections, multi node route
	route = config.Route(config.AllPrimaries)
	opts = options.RouteOption{Route: route}
	suite.verifyOK(client.ConfigResetStatWithOptions(opts))
}

<<<<<<< HEAD
func (suite *GlideTestSuite) TestClientSetGetName() {
	client := suite.defaultClusterClient()
	t := suite.T()
	connectionName := "ConnectionName-" + uuid.NewString()
	client.ClientSetName(connectionName)
	response, err := client.ClientGetName()
	assert.NoError(t, err)
	assert.True(t, response.IsSingleValue())
}

func (suite *GlideTestSuite) TestClientSetGetNameWithRoute() {
	client := suite.defaultClusterClient()
	t := suite.T()

	// ClientGetName with option or with multiple options without route
	opts := options.RouteOption{Route: nil}
	connectionName := "ConnectionName-" + uuid.NewString()
	response, err := client.ClientSetNameWithOptions(connectionName, opts)
	assert.NoError(t, err)
	assert.True(t, response.IsSingleValue())
	response, err = client.ClientGetNameWithOptions(opts)
	assert.NoError(t, err)
	assert.True(t, response.IsSingleValue())

	// same sections with random route
	connectionName = "ConnectionName-" + uuid.NewString()
	route := config.Route(config.RandomRoute)
	opts = options.RouteOption{Route: route}
	response, err = client.ClientSetNameWithOptions(connectionName, opts)
	assert.NoError(t, err)
	assert.True(t, response.IsSingleValue())
	response, err = client.ClientGetNameWithOptions(opts)
	assert.NoError(t, err)
	assert.True(t, response.IsSingleValue())
=======
func (suite *GlideTestSuite) TestConfigSetGet() {
	client := suite.defaultClusterClient()
	t := suite.T()
	configParam := map[string]string{"timeout": "1000"}
	suite.verifyOK(client.ConfigSet(configParam))
	configGetParam := []string{"timeout"}
	resp, err := client.ConfigGet(configGetParam)
	assert.NoError(t, err)
	assert.Contains(t, strings.ToLower(fmt.Sprint(resp)), strings.ToLower("timeout"))
}

func (suite *GlideTestSuite) TestConfigSetGetWithOptions() {
	client := suite.defaultClusterClient()
	t := suite.T()
	// ConfigResetStat with option or with multiple options without route
	opts := options.RouteOption{Route: nil}
	configParam := map[string]string{"timeout": "1000"}
	suite.verifyOK(client.ConfigSetWithOptions(configParam, opts))
	configGetParam := []string{"timeout"}
	resp, err := client.ConfigGetWithOptions(configGetParam, opts)
	assert.NoError(t, err)
	assert.Contains(t, strings.ToLower(fmt.Sprint(resp)), strings.ToLower("timeout"))

	// same sections with random route
	route := config.Route(config.RandomRoute)
	opts = options.RouteOption{Route: route}
	suite.verifyOK(client.ConfigSetWithOptions(configParam, opts))
	resp, err = client.ConfigGetWithOptions(configGetParam, opts)
	assert.NoError(t, err)
	assert.Contains(t, strings.ToLower(fmt.Sprint(resp)), strings.ToLower("timeout"))

	// default sections, multi node route
	route = config.Route(config.AllPrimaries)
	opts = options.RouteOption{Route: route}
	suite.verifyOK(client.ConfigSetWithOptions(configParam, opts))
	resp, err = client.ConfigGetWithOptions(configGetParam, opts)
	assert.NoError(t, err)
	assert.True(t, resp.IsMultiValue())
	for _, messages := range resp.MultiValue() {
		mapString := fmt.Sprint(messages)
		assert.Contains(t, strings.ToLower(mapString), strings.ToLower("timeout"))
	}
>>>>>>> a5b62ec2
}<|MERGE_RESOLUTION|>--- conflicted
+++ resolved
@@ -1240,42 +1240,6 @@
 	suite.verifyOK(client.ConfigResetStatWithOptions(opts))
 }
 
-<<<<<<< HEAD
-func (suite *GlideTestSuite) TestClientSetGetName() {
-	client := suite.defaultClusterClient()
-	t := suite.T()
-	connectionName := "ConnectionName-" + uuid.NewString()
-	client.ClientSetName(connectionName)
-	response, err := client.ClientGetName()
-	assert.NoError(t, err)
-	assert.True(t, response.IsSingleValue())
-}
-
-func (suite *GlideTestSuite) TestClientSetGetNameWithRoute() {
-	client := suite.defaultClusterClient()
-	t := suite.T()
-
-	// ClientGetName with option or with multiple options without route
-	opts := options.RouteOption{Route: nil}
-	connectionName := "ConnectionName-" + uuid.NewString()
-	response, err := client.ClientSetNameWithOptions(connectionName, opts)
-	assert.NoError(t, err)
-	assert.True(t, response.IsSingleValue())
-	response, err = client.ClientGetNameWithOptions(opts)
-	assert.NoError(t, err)
-	assert.True(t, response.IsSingleValue())
-
-	// same sections with random route
-	connectionName = "ConnectionName-" + uuid.NewString()
-	route := config.Route(config.RandomRoute)
-	opts = options.RouteOption{Route: route}
-	response, err = client.ClientSetNameWithOptions(connectionName, opts)
-	assert.NoError(t, err)
-	assert.True(t, response.IsSingleValue())
-	response, err = client.ClientGetNameWithOptions(opts)
-	assert.NoError(t, err)
-	assert.True(t, response.IsSingleValue())
-=======
 func (suite *GlideTestSuite) TestConfigSetGet() {
 	client := suite.defaultClusterClient()
 	t := suite.T()
@@ -1318,5 +1282,40 @@
 		mapString := fmt.Sprint(messages)
 		assert.Contains(t, strings.ToLower(mapString), strings.ToLower("timeout"))
 	}
->>>>>>> a5b62ec2
+}
+
+func (suite *GlideTestSuite) TestClientSetGetName() {
+	client := suite.defaultClusterClient()
+	t := suite.T()
+	connectionName := "ConnectionName-" + uuid.NewString()
+	client.ClientSetName(connectionName)
+	response, err := client.ClientGetName()
+	assert.NoError(t, err)
+	assert.True(t, response.IsSingleValue())
+}
+
+func (suite *GlideTestSuite) TestClientSetGetNameWithRoute() {
+	client := suite.defaultClusterClient()
+	t := suite.T()
+
+	// ClientGetName with option or with multiple options without route
+	opts := options.RouteOption{Route: nil}
+	connectionName := "ConnectionName-" + uuid.NewString()
+	response, err := client.ClientSetNameWithOptions(connectionName, opts)
+	assert.NoError(t, err)
+	assert.True(t, response.IsSingleValue())
+	response, err = client.ClientGetNameWithOptions(opts)
+	assert.NoError(t, err)
+	assert.True(t, response.IsSingleValue())
+
+	// same sections with random route
+	connectionName = "ConnectionName-" + uuid.NewString()
+	route := config.Route(config.RandomRoute)
+	opts = options.RouteOption{Route: route}
+	response, err = client.ClientSetNameWithOptions(connectionName, opts)
+	assert.NoError(t, err)
+	assert.True(t, response.IsSingleValue())
+	response, err = client.ClientGetNameWithOptions(opts)
+	assert.NoError(t, err)
+	assert.True(t, response.IsSingleValue())
 }