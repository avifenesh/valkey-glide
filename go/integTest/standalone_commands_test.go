// Copyright Valkey GLIDE Project Contributors - SPDX Identifier: Apache-2.0

package integTest

import (
	"fmt"
	"math/rand"
	"strconv"
	"strings"
	"time"

	"github.com/google/uuid"
	"github.com/valkey-io/valkey-glide/go/api"
	"github.com/valkey-io/valkey-glide/go/api/errors"
	"github.com/valkey-io/valkey-glide/go/api/options"

	"github.com/stretchr/testify/assert"
)

func (suite *GlideTestSuite) TestCustomCommandInfo() {
	client := suite.defaultClient()
	result, err := client.CustomCommand([]string{"INFO"})

	assert.Nil(suite.T(), err)
	assert.IsType(suite.T(), "", result)
	strResult := result.(string)
	assert.True(suite.T(), strings.Contains(strResult, "# Stats"))
}

func (suite *GlideTestSuite) TestCustomCommandPing_StringResponse() {
	client := suite.defaultClient()
	result, err := client.CustomCommand([]string{"PING"})

	assert.Nil(suite.T(), err)
	assert.Equal(suite.T(), "PONG", result.(string))
}

func (suite *GlideTestSuite) TestCustomCommandClientInfo() {
	clientName := "TEST_CLIENT_NAME"
	config := api.NewGlideClientConfiguration().
		WithAddress(&suite.standaloneHosts[0]).
		WithClientName(clientName)
	client := suite.client(config)

	result, err := client.CustomCommand([]string{"CLIENT", "INFO"})

	assert.Nil(suite.T(), err)
	assert.IsType(suite.T(), "", result)
	strResult := result.(string)
	assert.True(suite.T(), strings.Contains(strResult, fmt.Sprintf("name=%s", clientName)))
}

func (suite *GlideTestSuite) TestCustomCommandGet_NullResponse() {
	client := suite.defaultClient()
	key := uuid.New().String()
	result, err := client.CustomCommand([]string{"GET", key})

	assert.Nil(suite.T(), err)
	assert.Equal(suite.T(), nil, result)
}

func (suite *GlideTestSuite) TestCustomCommandDel_LongResponse() {
	client := suite.defaultClient()
	key := uuid.New().String()
	suite.verifyOK(client.Set(key, "value"))
	result, err := client.CustomCommand([]string{"DEL", key})

	assert.Nil(suite.T(), err)
	assert.Equal(suite.T(), int64(1), result.(int64))
}

func (suite *GlideTestSuite) TestCustomCommandHExists_BoolResponse() {
	client := suite.defaultClient()
	fields := map[string]string{"field1": "value1"}
	key := uuid.New().String()

	res1, err := client.HSet(key, fields)
	assert.Nil(suite.T(), err)
	assert.Equal(suite.T(), int64(1), res1)

	result, err := client.CustomCommand([]string{"HEXISTS", key, "field1"})

	assert.Nil(suite.T(), err)
	assert.Equal(suite.T(), true, result.(bool))
}

func (suite *GlideTestSuite) TestCustomCommandIncrByFloat_FloatResponse() {
	client := suite.defaultClient()
	key := uuid.New().String()

	result, err := client.CustomCommand([]string{"INCRBYFLOAT", key, fmt.Sprintf("%f", 0.1)})

	assert.Nil(suite.T(), err)
	assert.Equal(suite.T(), float64(0.1), result.(float64))
}

func (suite *GlideTestSuite) TestCustomCommandMGet_ArrayResponse() {
	clientName := "TEST_CLIENT_NAME"
	config := api.NewGlideClientConfiguration().
		WithAddress(&suite.standaloneHosts[0]).
		WithClientName(clientName)
	client := suite.client(config)

	key1 := uuid.New().String()
	key2 := uuid.New().String()
	key3 := uuid.New().String()
	oldValue := uuid.New().String()
	value := uuid.New().String()
	suite.verifyOK(client.Set(key1, oldValue))
	keyValueMap := map[string]string{
		key1: value,
		key2: value,
	}
	suite.verifyOK(client.MSet(keyValueMap))
	keys := []string{key1, key2, key3}
	values := []interface{}{value, value, nil}
	result, err := client.CustomCommand(append([]string{"MGET"}, keys...))

	assert.Nil(suite.T(), err)
	assert.Equal(suite.T(), values, result.([]interface{}))
}

func (suite *GlideTestSuite) TestCustomCommandConfigGet_MapResponse() {
	client := suite.defaultClient()

	if suite.serverVersion < "7.0.0" {
		suite.T().Skip("This feature is added in version 7")
	}
	configMap := map[string]string{"timeout": "1000", "maxmemory": "1GB"}
	suite.verifyOK(client.ConfigSet(configMap))

	result2, err := client.CustomCommand([]string{"CONFIG", "GET", "timeout", "maxmemory"})
	assert.Nil(suite.T(), err)
	assert.Equal(suite.T(), map[string]interface{}{"timeout": "1000", "maxmemory": "1073741824"}, result2)
}

func (suite *GlideTestSuite) TestCustomCommandConfigSMembers_SetResponse() {
	client := suite.defaultClient()
	key := uuid.NewString()
	members := []string{"member1", "member2", "member3"}

	res1, err := client.SAdd(key, members)
	assert.Nil(suite.T(), err)
	assert.Equal(suite.T(), int64(3), res1)

	result2, err := client.CustomCommand([]string{"SMEMBERS", key})
	assert.Nil(suite.T(), err)
	assert.Equal(suite.T(), map[string]struct{}{"member1": {}, "member2": {}, "member3": {}}, result2)
}

func (suite *GlideTestSuite) TestCustomCommand_invalidCommand() {
	client := suite.defaultClient()
	result, err := client.CustomCommand([]string{"pewpew"})

	assert.Nil(suite.T(), result)
	assert.NotNil(suite.T(), err)
	assert.IsType(suite.T(), &errors.RequestError{}, err)
}

func (suite *GlideTestSuite) TestCustomCommand_invalidArgs() {
	client := suite.defaultClient()
	result, err := client.CustomCommand([]string{"ping", "pang", "pong"})

	assert.Nil(suite.T(), result)
	assert.NotNil(suite.T(), err)
	assert.IsType(suite.T(), &errors.RequestError{}, err)
}

func (suite *GlideTestSuite) TestCustomCommand_closedClient() {
	client := suite.defaultClient()
	client.Close()

	result, err := client.CustomCommand([]string{"ping"})

	assert.Nil(suite.T(), result)
	assert.NotNil(suite.T(), err)
	assert.IsType(suite.T(), &errors.ClosingError{}, err)
}

func (suite *GlideTestSuite) TestConfigSetAndGet_multipleArgs() {
	client := suite.defaultClient()

	if suite.serverVersion < "7.0.0" {
		suite.T().Skip("This feature is added in version 7")
	}
	configMap := map[string]string{"timeout": "1000", "maxmemory": "1GB"}
	resultConfigMap := map[string]string{"timeout": "1000", "maxmemory": "1073741824"}
	suite.verifyOK(client.ConfigSet(configMap))

	result2, err := client.ConfigGet([]string{"timeout", "maxmemory"})
	assert.Nil(suite.T(), err)
	assert.Equal(suite.T(), resultConfigMap, result2)
}

func (suite *GlideTestSuite) TestConfigSetAndGet_noArgs() {
	client := suite.defaultClient()

	configMap := map[string]string{}

	_, err := client.ConfigSet(configMap)
	assert.NotNil(suite.T(), err)
	assert.IsType(suite.T(), &errors.RequestError{}, err)

	result2, err := client.ConfigGet([]string{})
	assert.Nil(suite.T(), result2)
	assert.NotNil(suite.T(), err)
	assert.IsType(suite.T(), &errors.RequestError{}, err)
}

func (suite *GlideTestSuite) TestConfigSetAndGet_invalidArgs() {
	client := suite.defaultClient()

	configMap := map[string]string{"time": "1000"}

	_, err := client.ConfigSet(configMap)
	assert.NotNil(suite.T(), err)
	assert.IsType(suite.T(), &errors.RequestError{}, err)

	result2, err := client.ConfigGet([]string{"time"})
	assert.Equal(suite.T(), map[string]string{}, result2)
	assert.Nil(suite.T(), err)
}

func (suite *GlideTestSuite) TestSelect_WithValidIndex() {
	client := suite.defaultClient()
	index := int64(1)
	suite.verifyOK(client.Select(index))

	key := uuid.New().String()
	value := uuid.New().String()
	suite.verifyOK(client.Set(key, value))

	res, err := client.Get(key)
	assert.Nil(suite.T(), err)
	assert.Equal(suite.T(), value, res.Value())
}

func (suite *GlideTestSuite) TestSelect_InvalidIndex_OutOfBounds() {
	client := suite.defaultClient()

	result, err := client.Select(-1)
	assert.NotNil(suite.T(), err)
	assert.Equal(suite.T(), "", result)

	result, err = client.Select(1000)
	assert.NotNil(suite.T(), err)
	assert.Equal(suite.T(), "", result)
}

func (suite *GlideTestSuite) TestSelect_SwitchBetweenDatabases() {
	client := suite.defaultClient()

	key1 := uuid.New().String()
	value1 := uuid.New().String()
	suite.verifyOK(client.Select(0))
	suite.verifyOK(client.Set(key1, value1))

	key2 := uuid.New().String()
	value2 := uuid.New().String()
	suite.verifyOK(client.Select(1))
	suite.verifyOK(client.Set(key2, value2))

	result, err := client.Get(key1)
	assert.Nil(suite.T(), err)
	assert.Equal(suite.T(), "", result.Value())

	suite.verifyOK(client.Select(0))
	result, err = client.Get(key2)
	assert.Nil(suite.T(), err)
	assert.Equal(suite.T(), "", result.Value())

	suite.verifyOK(client.Select(1))
	result, err = client.Get(key2)
	assert.Nil(suite.T(), err)
	assert.Equal(suite.T(), value2, result.Value())
}

func (suite *GlideTestSuite) TestSortReadOnlyWithOptions_ExternalWeights() {
	client := suite.defaultClient()
	if suite.serverVersion < "7.0.0" {
		suite.T().Skip("This feature is added in version 7")
	}
	key := uuid.New().String()
	client.LPush(key, []string{"item1", "item2", "item3"})

	client.Set("weight_item1", "3")
	client.Set("weight_item2", "1")
	client.Set("weight_item3", "2")

	options := options.NewSortOptions().
		SetByPattern("weight_*").
		SetOrderBy(options.ASC).
		SetIsAlpha(false)

	sortResult, err := client.SortReadOnlyWithOptions(key, *options)

	assert.Nil(suite.T(), err)
	resultList := []api.Result[string]{
		api.CreateStringResult("item2"),
		api.CreateStringResult("item3"),
		api.CreateStringResult("item1"),
	}
	assert.Equal(suite.T(), resultList, sortResult)
}

func (suite *GlideTestSuite) TestSortReadOnlyWithOptions_GetPatterns() {
	client := suite.defaultClient()
	if suite.serverVersion < "7.0.0" {
		suite.T().Skip("This feature is added in version 7")
	}
	key := uuid.New().String()
	client.LPush(key, []string{"item1", "item2", "item3"})

	client.Set("object_item1", "Object_1")
	client.Set("object_item2", "Object_2")
	client.Set("object_item3", "Object_3")

	options := options.NewSortOptions().
		SetByPattern("weight_*").
		SetOrderBy(options.ASC).
		SetIsAlpha(false).
		AddGetPattern("object_*")

	sortResult, err := client.SortReadOnlyWithOptions(key, *options)

	assert.Nil(suite.T(), err)

	resultList := []api.Result[string]{
		api.CreateStringResult("Object_2"),
		api.CreateStringResult("Object_3"),
		api.CreateStringResult("Object_1"),
	}

	assert.Equal(suite.T(), resultList, sortResult)
}

func (suite *GlideTestSuite) TestSortReadOnlyWithOptions_SuccessfulSortByWeightAndGet() {
	client := suite.defaultClient()
	if suite.serverVersion < "7.0.0" {
		suite.T().Skip("This feature is added in version 7")
	}
	key := uuid.New().String()
	client.LPush(key, []string{"item1", "item2", "item3"})

	client.Set("weight_item1", "10")
	client.Set("weight_item2", "5")
	client.Set("weight_item3", "15")

	client.Set("object_item1", "Object 1")
	client.Set("object_item2", "Object 2")
	client.Set("object_item3", "Object 3")

	options := options.NewSortOptions().
		SetOrderBy(options.ASC).
		SetIsAlpha(false).
		SetByPattern("weight_*").
		AddGetPattern("object_*").
		AddGetPattern("#")

	sortResult, err := client.SortReadOnlyWithOptions(key, *options)

	assert.Nil(suite.T(), err)

	resultList := []api.Result[string]{
		api.CreateStringResult("Object 2"),
		api.CreateStringResult("item2"),
		api.CreateStringResult("Object 1"),
		api.CreateStringResult("item1"),
		api.CreateStringResult("Object 3"),
		api.CreateStringResult("item3"),
	}

	assert.Equal(suite.T(), resultList, sortResult)

	objectItem2, err := client.Get("object_item2")
	assert.Nil(suite.T(), err)
	assert.Equal(suite.T(), "Object 2", objectItem2.Value())

	objectItem1, err := client.Get("object_item1")
	assert.Nil(suite.T(), err)
	assert.Equal(suite.T(), "Object 1", objectItem1.Value())

	objectItem3, err := client.Get("object_item3")
	assert.Nil(suite.T(), err)
	assert.Equal(suite.T(), "Object 3", objectItem3.Value())

	assert.Equal(suite.T(), "item2", sortResult[1].Value())
	assert.Equal(suite.T(), "item1", sortResult[3].Value())
	assert.Equal(suite.T(), "item3", sortResult[5].Value())
}

func (suite *GlideTestSuite) TestInfoStandalone() {
	DEFAULT_INFO_SECTIONS := []string{
		"Server",
		"Clients",
		"Memory",
		"Persistence",
		"Stats",
		"Replication",
		"CPU",
		"Modules",
		"Errorstats",
		"Cluster",
		"Keyspace",
	}

	client := suite.defaultClient()
	t := suite.T()

	// info without options
	info, err := client.Info()
	assert.NoError(t, err)
	for _, section := range DEFAULT_INFO_SECTIONS {
		assert.Contains(t, info, "# "+section, "Section "+section+" is missing")
	}

	// info with option or with multiple options
	sections := []options.Section{options.Cpu}
	if suite.serverVersion >= "7.0.0" {
		sections = append(sections, options.Memory)
	}
	info, err = client.InfoWithOptions(options.InfoOptions{Sections: sections})
	assert.NoError(t, err)
	for _, section := range sections {
		assert.Contains(t, strings.ToLower(info), strings.ToLower("# "+string(section)), "Section "+section+" is missing")
	}
}

func (suite *GlideTestSuite) TestDBSize() {
	client := suite.defaultClient()
	result, err := client.DBSize()
	assert.Nil(suite.T(), err)
	assert.Greater(suite.T(), result, int64(0))
}

func (suite *GlideTestSuite) TestPing_NoArgument() {
	client := suite.defaultClient()

	result, err := client.Ping()
	assert.Nil(suite.T(), err)
	assert.Equal(suite.T(), "PONG", result)
}

func (suite *GlideTestSuite) TestEcho() {
	client := suite.defaultClient()
	// Test 1: Check if Echo command return the message
	value := "Hello world"
	t := suite.T()
	resultEcho, err := client.Echo(value)
	assert.Nil(t, err)
	assert.Equal(t, value, resultEcho.Value())
}

func (suite *GlideTestSuite) TestPing_ClosedClient() {
	client := suite.defaultClient()
	client.Close()

	result, err := client.Ping()

	assert.NotNil(suite.T(), err)
	assert.Equal(suite.T(), "", result)
	assert.IsType(suite.T(), &errors.ClosingError{}, err)
}

func (suite *GlideTestSuite) TestPingWithOptions_WithMessage() {
	client := suite.defaultClient()
	options := options.PingOptions{
		Message: "hello",
	}

	result, err := client.PingWithOptions(options)
	assert.Nil(suite.T(), err)
	assert.Equal(suite.T(), "hello", result)
}

func (suite *GlideTestSuite) TestPingWithOptions_ClosedClient() {
	client := suite.defaultClient()
	client.Close()

	options := options.PingOptions{
		Message: "hello",
	}

	result, err := client.PingWithOptions(options)
	assert.NotNil(suite.T(), err)
	assert.Equal(suite.T(), "", result)
	assert.IsType(suite.T(), &errors.ClosingError{}, err)
}

func (suite *GlideTestSuite) TestTime_Success() {
	client := suite.defaultClient()
	results, err := client.Time()

	assert.Nil(suite.T(), err)
	assert.Len(suite.T(), results, 2)

	now := time.Now().Unix() - 1

	timestamp, err := strconv.ParseInt(results[0], 10, 64)
	assert.Nil(suite.T(), err)
	assert.Greater(suite.T(), timestamp, now)

	microseconds, err := strconv.ParseInt(results[1], 10, 64)
	assert.Nil(suite.T(), err)
	assert.Less(suite.T(), microseconds, int64(1000000))
}

func (suite *GlideTestSuite) TestTime_Error() {
	client := suite.defaultClient()

	// Disconnect the client or simulate an error condition
	client.Close()

	results, err := client.Time()

	assert.NotNil(suite.T(), err)
	assert.Nil(suite.T(), results)
	assert.IsType(suite.T(), &errors.ClosingError{}, err)
}

func (suite *GlideTestSuite) TestFlushAll() {
	client := suite.defaultClient()
	key1 := uuid.New().String()
	key2 := uuid.New().String()

	_, err := client.Set(key1, "value1")
	assert.Nil(suite.T(), err)
	_, err = client.Set(key2, "value2")
	assert.Nil(suite.T(), err)

	result, err := client.Get(key1)
	assert.Nil(suite.T(), err)
	assert.Equal(suite.T(), "value1", result.Value())

	response, err := client.FlushAll()
	assert.Nil(suite.T(), err)
	assert.Equal(suite.T(), "OK", response)

	result, err = client.Get(key1)
	assert.Nil(suite.T(), err)
	assert.Empty(suite.T(), result.Value())
}

func (suite *GlideTestSuite) TestFlushAll_Sync() {
	client := suite.defaultClient()
	key1 := uuid.New().String()
	key2 := uuid.New().String()

	_, err := client.Set(key1, "value1")
	assert.Nil(suite.T(), err)
	_, err = client.Set(key2, "value2")
	assert.Nil(suite.T(), err)

	result, err := client.Get(key1)
	assert.Nil(suite.T(), err)
	assert.Equal(suite.T(), "value1", result.Value())

	response, err := client.FlushAllWithOptions(options.SYNC)
	assert.Nil(suite.T(), err)
	assert.Equal(suite.T(), "OK", response)

	result, err = client.Get(key1)
	assert.Nil(suite.T(), err)
	assert.Empty(suite.T(), result.Value())
}

func (suite *GlideTestSuite) TestFlushAll_Async() {
	client := suite.defaultClient()
	key1 := uuid.New().String()
	key2 := uuid.New().String()

	_, err := client.Set(key1, "value1")
	assert.Nil(suite.T(), err)
	_, err = client.Set(key2, "value2")
	assert.Nil(suite.T(), err)

	response, err := client.FlushAllWithOptions(options.ASYNC)
	assert.Nil(suite.T(), err)
	assert.Equal(suite.T(), "OK", response)

	result, err := client.Get(key1)
	assert.Nil(suite.T(), err)
	assert.Empty(suite.T(), result.Value())
}

func (suite *GlideTestSuite) TestFlushAll_ClosedClient() {
	client := suite.defaultClient()
	client.Close()

	response, err := client.FlushAllWithOptions(options.SYNC)
	assert.NotNil(suite.T(), err)
	assert.Equal(suite.T(), "", response)
	assert.IsType(suite.T(), &errors.ClosingError{}, err)
}

func (suite *GlideTestSuite) TestFlushAll_MultipleFlush() {
	client := suite.defaultClient()
	key1 := uuid.New().String()

	response, err := client.FlushAllWithOptions(options.SYNC)
	assert.Nil(suite.T(), err)
	assert.Equal(suite.T(), "OK", response)

	_, err = client.Set(key1, "value1")
	assert.Nil(suite.T(), err)

	response, err = client.FlushAllWithOptions(options.ASYNC)
	assert.Nil(suite.T(), err)
	assert.Equal(suite.T(), "OK", response)

	result, err := client.Get(key1)
	assert.Nil(suite.T(), err)
	assert.Empty(suite.T(), result.Value())
}

func (suite *GlideTestSuite) TestFlushDB() {
	client := suite.defaultClient()
	key1 := uuid.New().String()
	key2 := uuid.New().String()

	_, err := client.Set(key1, "value1")
	assert.Nil(suite.T(), err)
	_, err = client.Set(key2, "value2")
	assert.Nil(suite.T(), err)

	result, err := client.Get(key1)
	assert.Nil(suite.T(), err)
	assert.Equal(suite.T(), "value1", result.Value())

	response, err := client.FlushDB()
	assert.Nil(suite.T(), err)
	assert.Equal(suite.T(), "OK", response)

	result, err = client.Get(key1)
	assert.Nil(suite.T(), err)
	assert.Empty(suite.T(), result.Value())
}

func (suite *GlideTestSuite) TestFlushDBWithOptions_SYNC() {
	client := suite.defaultClient()

	key := uuid.New().String()
	_, err := client.Set(key, "value1")
	assert.NoError(suite.T(), err)

	result, err := client.FlushDBWithOptions(options.SYNC)
	assert.NoError(suite.T(), err)
	assert.NotEmpty(suite.T(), result)

	val, err := client.Get(key)
	assert.NoError(suite.T(), err)
	assert.Empty(suite.T(), val.Value())
}

func (suite *GlideTestSuite) TestFlushDBWithOptions_ASYNC() {
	client := suite.defaultClient()

	key := uuid.New().String()
	_, err := client.Set(key, "value1")
	assert.NoError(suite.T(), err)

	result, err := client.FlushDBWithOptions(options.ASYNC)
	assert.NoError(suite.T(), err)
	assert.NotEmpty(suite.T(), result)

	val, err := client.Get(key)
	assert.NoError(suite.T(), err)
	assert.Empty(suite.T(), val.Value())
}

func (suite *GlideTestSuite) TestFlushDBWithOptions_MultipleKeys() {
	client := suite.defaultClient()

	key1 := uuid.New().String()
	key2 := uuid.New().String()

	_, err := client.Set(key1, "value1")
	assert.NoError(suite.T(), err)
	_, err = client.Set(key2, "value2")
	assert.NoError(suite.T(), err)

	result, err := client.FlushDBWithOptions(options.SYNC)
	assert.NoError(suite.T(), err)
	assert.NotEmpty(suite.T(), result)

	val1, err := client.Get(key1)
	assert.NoError(suite.T(), err)
	assert.Empty(suite.T(), val1.Value())

	val2, err := client.Get(key2)
	assert.NoError(suite.T(), err)
	assert.Empty(suite.T(), val2.Value())
}

func (suite *GlideTestSuite) TestFlushDBWithOptions_ClosedClient() {
	client := suite.defaultClient()

	client.Close()

	result, err := client.FlushDBWithOptions(options.SYNC)
	assert.NotNil(suite.T(), err)
	assert.Equal(suite.T(), "", result)
	assert.IsType(suite.T(), &errors.ClosingError{}, err)
}

func (suite *GlideTestSuite) TestUpdateConnectionPasswordAuthNonValidPass() {
	// Create test client
	testClient := suite.defaultClient()
	defer testClient.Close()

	// Test empty password
	_, err := testClient.UpdateConnectionPassword("", true)
	assert.NotNil(suite.T(), err)
	assert.IsType(suite.T(), &errors.RequestError{}, err)

	// Test with no password parameter
	_, err = testClient.UpdateConnectionPassword("", true)
	assert.NotNil(suite.T(), err)
	assert.IsType(suite.T(), &errors.RequestError{}, err)
}

func (suite *GlideTestSuite) TestUpdateConnectionPassword_NoServerAuth() {
	// Create test client
	testClient := suite.defaultClient()
	defer testClient.Close()

	// Validate that we can use the client
	_, err := testClient.Info()
	assert.Nil(suite.T(), err)

	// Test immediate re-authentication fails when no server password is set
	pwd := uuid.NewString()
	_, err = testClient.UpdateConnectionPassword(pwd, true)
	assert.NotNil(suite.T(), err)
	assert.IsType(suite.T(), &errors.RequestError{}, err)
}

func (suite *GlideTestSuite) TestUpdateConnectionPassword_LongPassword() {
	// Create test client
	testClient := suite.defaultClient()
	defer testClient.Close()

	// Generate long random password (1000 chars)
	const letters = "abcdefghijklmnopqrstuvwxyzABCDEFGHIJKLMNOPQRSTUVWXYZ"
	pwd := make([]byte, 1000)
	for i := range pwd {
		pwd[i] = letters[rand.Intn(len(letters))]
	}

	// Validate that we can use the client
	_, err := testClient.Info()
	assert.NoError(suite.T(), err)

	// Test replacing connection password with a long password string
	_, err = testClient.UpdateConnectionPassword(string(pwd), false)
	assert.NoError(suite.T(), err)
}

func (suite *GlideTestSuite) TestUpdateConnectionPassword_ImmediateAuthWrongPassword() {
	// Create admin client
	adminClient := suite.defaultClient()
	defer adminClient.Close()

	// Create test client
	testClient := suite.defaultClient()
	defer testClient.Close()

	pwd := uuid.NewString()
	notThePwd := uuid.NewString()

	// Validate that we can use the client
	_, err := testClient.Info()
	assert.Nil(suite.T(), err)

	// Set the password to something else
	_, err = adminClient.ConfigSet(map[string]string{"requirepass": notThePwd})
	assert.Nil(suite.T(), err)

	// Test that re-authentication fails when using wrong password
	_, err = testClient.UpdateConnectionPassword(pwd, true)
	assert.NotNil(suite.T(), err)
	assert.IsType(suite.T(), &errors.RequestError{}, err)

	// But using correct password returns OK
	_, err = testClient.UpdateConnectionPassword(notThePwd, true)
	assert.NoError(suite.T(), err)

	// Cleanup: Reset password
	_, err = adminClient.ConfigSet(map[string]string{"requirepass": ""})
	assert.NoError(suite.T(), err)
}

<<<<<<< HEAD
func (suite *GlideTestSuite) TestConfigResetStat() {
	client := suite.defaultClient()
	suite.verifyOK(client.ConfigResetStat())
=======
func (suite *GlideTestSuite) TestLolwutWithOptions_WithVersion() {
	client := suite.defaultClient()
	options := options.NewLolwutOptions(8)
	res, err := client.LolwutWithOptions(*options)
	assert.NoError(suite.T(), err)
	assert.Contains(suite.T(), res, "Redis ver.")
}

func (suite *GlideTestSuite) TestLolwutWithOptions_WithVersionAndArgs() {
	client := suite.defaultClient()
	opts := options.NewLolwutOptions(8).SetArgs([]int{10, 20})
	res, err := client.LolwutWithOptions(*opts)
	assert.NoError(suite.T(), err)
	assert.Contains(suite.T(), res, "Redis ver.")
}

func (suite *GlideTestSuite) TestLolwutWithOptions_EmptyArgs() {
	client := suite.defaultClient()
	opts := options.NewLolwutOptions(6).SetArgs([]int{})
	res, err := client.LolwutWithOptions(*opts)
	assert.NoError(suite.T(), err)
	assert.Contains(suite.T(), res, "Redis ver.")
>>>>>>> ba08ade9
}<|MERGE_RESOLUTION|>--- conflicted
+++ resolved
@@ -790,11 +790,6 @@
 	assert.NoError(suite.T(), err)
 }
 
-<<<<<<< HEAD
-func (suite *GlideTestSuite) TestConfigResetStat() {
-	client := suite.defaultClient()
-	suite.verifyOK(client.ConfigResetStat())
-=======
 func (suite *GlideTestSuite) TestLolwutWithOptions_WithVersion() {
 	client := suite.defaultClient()
 	options := options.NewLolwutOptions(8)
@@ -817,5 +812,9 @@
 	res, err := client.LolwutWithOptions(*opts)
 	assert.NoError(suite.T(), err)
 	assert.Contains(suite.T(), res, "Redis ver.")
->>>>>>> ba08ade9
+}
+
+func (suite *GlideTestSuite) TestConfigResetStat() {
+	client := suite.defaultClient()
+	suite.verifyOK(client.ConfigResetStat())
 }