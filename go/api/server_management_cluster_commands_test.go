--- conflicted
+++ resolved
@@ -153,29 +153,6 @@
 	// Output: OK
 }
 
-<<<<<<< HEAD
-func ExampleGlideClusterClient_ConfigResetStat() {
-	var client *GlideClusterClient = getExampleGlideClusterClient() // example helper function
-	result, err := client.ConfigResetStat()
-	if err != nil {
-		fmt.Println("Glide example failed with an error: ", err)
-	}
-	fmt.Println(result)
-
-	// Output: OK
-}
-
-func ExampleGlideClusterClient_ConfigResetStatWithOptions() {
-	var client *GlideClusterClient = getExampleGlideClusterClient() // example helper function
-	opts := options.RouteOption{Route: nil}
-	result, err := client.ConfigResetStatWithOptions(opts)
-	if err != nil {
-		fmt.Println("Glide example failed with an error: ", err)
-	}
-	fmt.Println(result)
-
-	// Output: OK
-=======
 func ExampleGlideClusterClient_Lolwut() {
 	var client *GlideClusterClient = getExampleGlideClusterClient() // example helper function
 
@@ -212,5 +189,27 @@
 		fmt.Println("LOLWUT pattern generated successfully")
 	}
 	// Output: LOLWUT pattern generated successfully
->>>>>>> ba08ade9
+}
+
+func ExampleGlideClusterClient_ConfigResetStat() {
+	var client *GlideClusterClient = getExampleGlideClusterClient() // example helper function
+	result, err := client.ConfigResetStat()
+	if err != nil {
+		fmt.Println("Glide example failed with an error: ", err)
+	}
+	fmt.Println(result)
+
+	// Output: OK
+}
+
+func ExampleGlideClusterClient_ConfigResetStatWithOptions() {
+	var client *GlideClusterClient = getExampleGlideClusterClient() // example helper function
+	opts := options.RouteOption{Route: nil}
+	result, err := client.ConfigResetStatWithOptions(opts)
+	if err != nil {
+		fmt.Println("Glide example failed with an error: ", err)
+	}
+	fmt.Println(result)
+
+	// Output: OK
 }