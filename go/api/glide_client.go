--- conflicted
+++ resolved
@@ -353,7 +353,51 @@
 	return handleStringResponse(result)
 }
 
-<<<<<<< HEAD
+// Gets the current connection id.
+//
+// Return value:
+//
+//	The id of the client.
+//
+// [valkey.io]: https://valkey.io/commands/client-id/
+func (client *GlideClient) ClientId() (int64, error) {
+	result, err := client.executeCommand(C.ClientId, []string{})
+	if err != nil {
+		return defaultIntResponse, err
+	}
+	return handleIntResponse(result)
+}
+
+// Returns UNIX TIME of the last DB save timestamp or startup timestamp if no save was made since then.
+//
+// Return value:
+//
+//	UNIX TIME of the last DB save executed with success.
+//
+// [valkey.io]: https://valkey.io/commands/lastsave/
+func (client *GlideClient) LastSave() (int64, error) {
+	response, err := client.executeCommand(C.LastSave, []string{})
+	if err != nil {
+		return defaultIntResponse, err
+	}
+	return handleIntResponse(response)
+}
+
+// Resets the statistics reported by the server using the INFO and LATENCY HISTOGRAM.
+//
+// Return value:
+//
+//	OK to confirm that the statistics were successfully reset.
+//
+// [valkey.io]: https://valkey.io/commands/config-resetstat/
+func (client *GlideClient) ConfigResetStat() (string, error) {
+	response, err := client.executeCommand(C.ConfigResetStat, []string{})
+	if err != nil {
+		return DefaultStringResponse, err
+	}
+	return handleStringResponse(response)
+}
+
 // Gets the name of the current connection.
 //
 // Return value:
@@ -386,49 +430,4 @@
 		return DefaultStringResponse, err
 	}
 	return handleStringResponse(result)
-=======
-// Gets the current connection id.
-//
-// Return value:
-//
-//	The id of the client.
-//
-// [valkey.io]: https://valkey.io/commands/client-id/
-func (client *GlideClient) ClientId() (int64, error) {
-	result, err := client.executeCommand(C.ClientId, []string{})
-	if err != nil {
-		return defaultIntResponse, err
-	}
-	return handleIntResponse(result)
-}
-
-// Returns UNIX TIME of the last DB save timestamp or startup timestamp if no save was made since then.
-//
-// Return value:
-//
-//	UNIX TIME of the last DB save executed with success.
-//
-// [valkey.io]: https://valkey.io/commands/lastsave/
-func (client *GlideClient) LastSave() (int64, error) {
-	response, err := client.executeCommand(C.LastSave, []string{})
-	if err != nil {
-		return defaultIntResponse, err
-	}
-	return handleIntResponse(response)
-}
-
-// Resets the statistics reported by the server using the INFO and LATENCY HISTOGRAM.
-//
-// Return value:
-//
-//	OK to confirm that the statistics were successfully reset.
-//
-// [valkey.io]: https://valkey.io/commands/config-resetstat/
-func (client *GlideClient) ConfigResetStat() (string, error) {
-	response, err := client.executeCommand(C.ConfigResetStat, []string{})
-	if err != nil {
-		return DefaultStringResponse, err
-	}
-	return handleStringResponse(response)
->>>>>>> 3671273b
 }