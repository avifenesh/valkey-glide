--- conflicted
+++ resolved
@@ -22,11 +22,7 @@
         .map((address) => address.split(":"))
         .map((address) => [address[0], Number(address[1])]) as [
         string,
-<<<<<<< HEAD
-        number
-=======
         number,
->>>>>>> 031dfe56
     ][];
 
     if (clusterFolder === undefined || ports === undefined) {
@@ -60,15 +56,9 @@
         replicaCount: number,
         getVersionCallback: (
             addresses: [string, number][],
-<<<<<<< HEAD
-            clusterMode: boolean
-        ) => Promise<string>,
-        loadModule?: string[]
-=======
             clusterMode: boolean,
         ) => Promise<string>,
         loadModule?: string[],
->>>>>>> 031dfe56
     ): Promise<ValkeyCluster> {
         return new Promise<ValkeyCluster>((resolve, reject) => {
             let command = `start -r ${replicaCount} -n ${shardCount}`;
@@ -104,15 +94,9 @@
                                     new ValkeyCluster(
                                         ver,
                                         addresses,
-<<<<<<< HEAD
-                                        clusterFolder
-                                    )
-                            )
-=======
                                         clusterFolder,
                                     ),
                             ),
->>>>>>> 031dfe56
                         );
                     }
                 },
@@ -125,13 +109,8 @@
         addresses: [string, number][],
         getVersionCallback: (
             addresses: [string, number][],
-<<<<<<< HEAD
-            clusterMode: boolean
-        ) => Promise<string>
-=======
             clusterMode: boolean,
         ) => Promise<string>,
->>>>>>> 031dfe56
     ): Promise<ValkeyCluster> {
         return getVersionCallback(addresses, cluster_mode).then(
             (ver) => new ValkeyCluster(ver, addresses, ""),
